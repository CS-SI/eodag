# -*- coding: utf-8 -*-
# Copyright 2018, CS GROUP - France, http://www.c-s.fr
#
# This file is part of EODAG project
#     https://www.github.com/CS-SI/EODAG
#
# Licensed under the Apache License, Version 2.0 (the "License");
# you may not use this file except in compliance with the License.
# You may obtain a copy of the License at
#
#     http://www.apache.org/licenses/LICENSE-2.0
#
# Unless required by applicable law or agreed to in writing, software
# distributed under the License is distributed on an "AS IS" BASIS,
# WITHOUT WARRANTIES OR CONDITIONS OF ANY KIND, either express or implied.
# See the License for the specific language governing permissions and
# limitations under the License.
import unittest
from datetime import datetime

from jsonpath_ng.ext import parse
from lxml import etree
from shapely import wkt

from tests.context import (
    NOT_AVAILABLE,
    format_metadata,
    get_geometry_from_various,
    properties_from_json,
)


class TestMetadataFormatter(unittest.TestCase):
    def test_convert_datetime_to_timestamp_milliseconds(self):
        to_format = "{fieldname#datetime_to_timestamp_milliseconds}"
        self.assertEqual(
            format_metadata(to_format, fieldname="2021-04-21T18:27:19.123Z"),
            "1619029639123",
        )
        self.assertEqual(
            format_metadata(to_format, fieldname="2021-04-21T18:27:19.123"),
            "1619029639123",
        )
        self.assertEqual(
            format_metadata(to_format, fieldname="2021-04-21"), "1618963200000"
        )
        self.assertEqual(
            format_metadata(to_format, fieldname="2021-04-21T00:00:00+02:00"),
            "1618956000000",
        )

    def test_convert_to_iso_utc_datetime_from_milliseconds(self):
        to_format = "{fieldname#to_iso_utc_datetime_from_milliseconds}"
        self.assertEqual(
            format_metadata(to_format, fieldname=1619029639123),
            "2021-04-21T18:27:19.123Z",
        )
        self.assertEqual(
            format_metadata(to_format, fieldname=1618963200000),
            "2021-04-21T00:00:00.000Z",
        )

    def test_convert_to_iso_utc_datetime(self):
        to_format = "{fieldname#to_iso_utc_datetime}"
        self.assertEqual(
            format_metadata(to_format, fieldname="2021-04-21T18:27:19.123Z"),
            "2021-04-21T18:27:19.123Z",
        )
        self.assertEqual(
            format_metadata(to_format, fieldname="2021-04-21T18:27:19.123"),
            "2021-04-21T18:27:19.123Z",
        )
        self.assertEqual(
            format_metadata(to_format, fieldname="2021-04-21"),
            "2021-04-21T00:00:00.000Z",
        )
        self.assertEqual(
            format_metadata(to_format, fieldname="2021-04-21T00:00:00.000+02:00"),
            "2021-04-20T22:00:00.000Z",
        )

    def test_convert_to_iso_date(self):
        to_format = "{fieldname#to_iso_date}"
        self.assertEqual(
            format_metadata(to_format, fieldname="2021-04-21T18:27:19.123Z"),
            "2021-04-21",
        )
        self.assertEqual(
            format_metadata(to_format, fieldname="2021-04-21T18:27:19.123"),
            "2021-04-21",
        )
        self.assertEqual(
            format_metadata(to_format, fieldname="2021-04-21"), "2021-04-21"
        )
        self.assertEqual(
            format_metadata(to_format, fieldname="2021-04-21T00:00:00+06:00"),
            "2021-04-20",
        )

    def test_convert_to_rounded_wkt(self):
        to_format = "{fieldname#to_rounded_wkt}"
        geom = get_geometry_from_various(geometry="POINT (0.11111 1.22222222)")
        self.assertEqual(
            format_metadata(to_format, fieldname=geom),
            "POINT (0.1111 1.2222)",
        )

    def test_convert_to_bounds_lists(self):
        to_format = "{fieldname#to_bounds_lists}"
        geom = get_geometry_from_various(
            geometry="""MULTIPOLYGON (
                ((1.23 43.42, 1.23 43.76, 1.68 43.76, 1.68 43.42, 1.23 43.42)),
                ((2.23 43.42, 2.23 43.76, 3.68 43.76, 3.68 43.42, 2.23 43.42))
            )"""
        )
        self.assertEqual(
            format_metadata(to_format, fieldname=geom),
            "[[2.23, 43.42, 3.68, 43.76], [1.23, 43.42, 1.68, 43.76]]",
        )

    def test_convert_to_geojson(self):
        to_format = "{fieldname#to_geojson}"
        geom = get_geometry_from_various(geometry="POINT (0.11 1.22)")
        self.assertEqual(
            format_metadata(to_format, fieldname=geom),
            '{"type": "Point", "coordinates": [0.11, 1.22]}',
        )

    def test_convert_from_ewkt(self):
        to_format = "{fieldname#from_ewkt}"
        wkt_str = format_metadata(
            to_format, fieldname="SRID=3857;POINT (321976 5390999)"
        )
        geom = wkt.loads(wkt_str)
        self.assertEqual(round(geom.x, 1), 2.9)
        self.assertEqual(round(geom.y, 1), 43.5)

    def test_convert_to_ewkt(self):
        to_format = "{fieldname#to_ewkt}"
        geom = get_geometry_from_various(geometry="POINT (0.11 1.22)")
        self.assertEqual(
            format_metadata(to_format, fieldname=geom),
            "SRID=4326;POINT (0.1100 1.2200)",
        )

    def test_convert_from_georss(self):
        to_format = "{fieldname#from_georss}"
        # polygon
        georss = etree.Element("polygon")
        georss.text = "1.23 43.42 1.23 43.76 1.68 43.76 1.68 43.42 1.23 43.42"
        geom = format_metadata(to_format, fieldname=georss)
        self.assertEqual(
            geom,
            "POLYGON ((1.23 43.42, 1.23 43.76, 1.68 43.76, 1.68 43.42, 1.23 43.42))",
        )
        # multipolygon
        georss = etree.Element("where")
        sub_multipolygon = etree.SubElement(georss, "Multisurface")
        sub_polygon1 = etree.SubElement(sub_multipolygon, "foo")
        sub_polygon1.text = "1.23 43.42 1.23 43.76 1.68 43.76 1.68 43.42 1.23 43.42"
        sub_polygon2 = etree.SubElement(sub_multipolygon, "bar")
        sub_polygon2.text = "2.23 43.42 2.23 43.76 3.68 43.76 3.68 43.42 2.23 43.42"
        geom = format_metadata(to_format, fieldname=georss)
        self.assertEqual(
            geom,
            (
                "MULTIPOLYGON ("
                "((1.23 43.42, 1.23 43.76, 1.68 43.76, 1.68 43.42, 1.23 43.42)), "
                "((2.23 43.42, 2.23 43.76, 3.68 43.76, 3.68 43.42, 2.23 43.42))"
                ")"
            ),
        )
        # multipolygon in different projection
        georss = etree.Element("where")
        sub_multipolygon = etree.SubElement(georss, "Multisurface")
        sub_multipolygon.attrib["srsName"] = "EPSG:3857"
        sub_polygon1 = etree.SubElement(sub_multipolygon, "foo")
        sub_polygon1.text = (
            "136923 5376120 136923 5428376 187017 5428376 187017 5376120 136923 5376120"
        )
        sub_polygon2 = etree.SubElement(sub_multipolygon, "bar")
        sub_polygon2.text = (
            "248242 5376120 248242 5428376 409655 5428376 409655 5376120 248242 5376120"
        )
        wkt_str = format_metadata(to_format, fieldname=georss)
        geom = wkt.loads(wkt_str)
        self.assertEqual(len(geom.geoms), 2)
        self.assertEqual(
            [round(x, 2) for x in geom.geoms[0].bounds], [1.23, 43.42, 1.68, 43.76]
        )
        self.assertEqual(
            [round(x, 2) for x in geom.geoms[1].bounds], [2.23, 43.42, 3.68, 43.76]
        )

    def test_convert_csv_list(self):
        to_format = "{fieldname#csv_list}"
        self.assertEqual(
            format_metadata(to_format, fieldname=[1, 2, 3]),
            "1,2,3",
        )

    def test_convert_remove_extension(self):
        to_format = "{fieldname#remove_extension}"
        self.assertEqual(
            format_metadata(to_format, fieldname="foo.bar"),
            "foo",
        )

    def test_convert_get_group_name(self):
        to_format = (
            "{fieldname#get_group_name((?P<this_is_foo>foo)|(?P<that_is_bar>bar))}"
        )
        self.assertEqual(
            format_metadata(to_format, fieldname="foo"),
            "this_is_foo",
        )

    def test_convert_replace_str(self):
        to_format = r"{fieldname#replace_str(r'(.*) is (.*)',r'\1 was \2...')}"
        self.assertEqual(
            format_metadata(to_format, fieldname="this is foo"),
            "this was foo...",
        )

    def test_convert_recursive_sub_str(self):
        to_format = r"{fieldname#recursive_sub_str(r'(.*) is (.*)',r'\1 was \2...')}"
        self.assertEqual(
            format_metadata(
                to_format, fieldname=[{"a": "this is foo", "b": [{"c": "that is bar"}]}]
            ),
            "[{'a': 'this was foo...', 'b': [{'c': 'that was bar...'}]}]",
        )

    def test_convert_dict_update(self):
        to_format = '{fieldname#dict_update([["b",[["href","bar"],["title","baz"]]]])}'
        self.assertEqual(
            format_metadata(to_format, fieldname={"a": {"title": "foo"}}),
            "{'a': {'title': 'foo'}, 'b': {'href': 'bar', 'title': 'baz'}}",
        )

    def test_convert_slice_str(self):
        to_format = "{fieldname#slice_str(1,12,2)}"
        self.assertEqual(
            format_metadata(to_format, fieldname="abcdefghijklmnop"),
            "bdfhjl",
        )

    def test_convert_fake_l2a_title_from_l1c(self):
        to_format = "{fieldname#fake_l2a_title_from_l1c}"
        self.assertEqual(
            format_metadata(
                to_format,
                fieldname="S2B_MSIL1C_20210427T103619_N0300_R008_T31TCJ_20210427T124539",
            ),
            "S2B_MSIL2A_20210427T103619____________T31TCJ________________",
        )

    def test_convert_s2msil2a_title_to_aws_productinfo(self):
        to_format = "{fieldname#s2msil2a_title_to_aws_productinfo}"
        self.assertEqual(
            format_metadata(
                to_format,
                fieldname="S2A_MSIL2A_20201201T100401_N0214_R122_T32SNA_20201201T114520",
            ),
            "https://roda.sentinel-hub.com/sentinel-s2-l2a/tiles/32/S/NA/2020/12/1/0/{collection}.json",
        )

    def test_format_stac_extension_parameter(self):
        to_format = "{some_extension:a_parameter}"
        self.assertEqual(
            format_metadata(to_format, **{"some_extension:a_parameter": "value"}),
            "value",
        )

    def test_properties_from_json_discovery_config(self):
        """properties_from_json must extract and discover metadata"""
        json = {
            "foo": "foo-val",
            "bar": "bar-val",
            "baz": {"baaz": "baz-val"},
            "qux": [
                {"somekey": "a", "someval": "a-val"},
                {"somekey": "b", "someval": "b-val", "some": "thing"},
                {"somekey": "c"},
                {"someval": "d-val"},
            ],
            "ignored": "ignored-val",
        }
        mapping = {
            "fooProperty": (None, parse("$.foo")),
            "missingProperty": (None, parse("$.missing")),
        }
        # basic discovery
        discovery_config = {
            "auto_discovery": True,
            "metadata_pattern": r"^(?!ignored)[a-zA-Z0-9_]+$",
            "metadata_path": "$.*",
        }
        properties = properties_from_json(
            json=json, mapping=mapping, discovery_config=discovery_config
        )
        self.assertDictEqual(
            properties,
            {
                "fooProperty": "foo-val",
                "bar": "bar-val",
                "baz": {"baaz": "baz-val"},
                "missingProperty": NOT_AVAILABLE,
                "qux": [
                    {"somekey": "a", "someval": "a-val"},
                    {"somekey": "b", "someval": "b-val", "some": "thing"},
                    {"somekey": "c"},
                    {"someval": "d-val"},
                ],
            },
        )
        # advanced discovery
        discovery_config = {
            "auto_discovery": True,
            "metadata_pattern": r"^(?!ignored)[a-zA-Z0-9_]+$",
            "metadata_path": "$.qux[*]",
            "metadata_path_id": "somekey",
            "metadata_path_value": "someval",
        }
        properties = properties_from_json(
            json=json, mapping=mapping, discovery_config=discovery_config
        )
        self.assertDictEqual(
            properties,
            {
                "fooProperty": "foo-val",
                "missingProperty": NOT_AVAILABLE,
                "a": "a-val",
                "b": "b-val",
                "c": NOT_AVAILABLE,
            },
        )

    def test_convert_split_id_into_s1_params(self):
        to_format = "{id#split_id_into_s1_params}"
        expected = {
            "sensorMode": "IW",
            "processingLevel": "LEVEL1",
            "startDate": "2014-11-26T23:08:43Z",
            "endDate": "2014-11-26T23:09:05Z",
            "productType": "GRD-COG",
            "polarisation": "VV+VH",
        }
        self.assertEqual(
            format_metadata(
                to_format,
                id="S1A_IW_GRDH_1SDV_20141126T230844_20141126T230904_003459_0040CE_E073_COG",
            ),
            str(expected),
        )

    def test_convert_get_processing_level_from_s1_id(self):
        to_format = "{id#get_processing_level_from_s1_id}"
        self.assertEqual(
            format_metadata(
                to_format,
                id="S1A_IW_GRDH_1SDV_20141126T230844_20141126T230904_003459_0040CE_E073_COG",
            ),
            "LEVEL1",
        )

    def test_convert_get_sensor_mode_from_s1_id(self):
        to_format = "{id#get_sensor_mode_from_s1_id}"
        self.assertEqual(
            format_metadata(
                to_format,
                id="S1A_IW_GRDH_1SDV_20141126T230844_20141126T230904_003459_0040CE_E073_COG",
            ),
            "IW",
        )

    def test_convert_get_processing_level_from_s2_id(self):
        to_format = "{id#get_processing_level_from_s2_id}"
        self.assertEqual(
            format_metadata(
                to_format,
                id="S2A_MSIL1C_20160602T065342_N0202_R077_T39KVU_20160602T065342",
            ),
            "S2MSIL1C",
        )

    def test_convert_split_id_into_s3_params(self):
        to_format = "{id#split_id_into_s3_params}"
        expected = {
            "productType": "OL_2_LRR___",
            "startDate": "2021-06-01T22:38:21Z",
            "endDate": "2021-06-01T23:22:48Z",
            "timeliness": "NT",
            "sat": "Sentinel-3B",
        }
        self.assertEqual(
            format_metadata(
                to_format,
                id="S3B_OL_2_LRR____20210601T223822_20210601T232247_20210603T035324_2665_053_101______LN1_O_NT_002",
            ),
            str(expected),
        )

    def test_convert_split_id_into_s5p_params(self):
        to_format = "{id#split_id_into_s5p_params}"
        expected = {
            "productType": "L2__NP_BD7",
            "processingMode": "RPRO",
            "processingLevel": "L2",
            "startDate": "2018-05-31T22:38:42Z",
            "endDate": "2018-06-01T00:22:30Z",
        }
        self.assertEqual(
            format_metadata(
                to_format,
                id="S5P_RPRO_L2__NP_BD7_20180531T223852_20180601T002220_03271_01_010002_20190528T184222",
            ),
            str(expected),
        )

    def test_convert_get_processing_level_from_s5p_id(self):
        to_format = "{id#get_processing_level_from_s5p_id}"
        self.assertEqual(
            format_metadata(
                to_format,
                id="S5P_RPRO_L2__NP_BD7_20180531T223852_20180601T002220_03271_01_010002_20190528T184222",
            ),
            "L2",
        )

    def test_convert_split_cop_dem_id(self):
        to_format = "{id#split_cop_dem_id}"
        self.assertEqual(
            str(
                format_metadata(
                    to_format,
                    id="Copernicus_DSM_10_N59_00_E119_00",
                )
            ),
            str([118, 58, 120, 60]),
        )
        self.assertEqual(
            str(
                format_metadata(
                    to_format,
                    id="Copernicus_DSM_10_S59_00_W119_00",
                )
            ),
            str([-120, -60, -118, -58]),
        )

    def test_convert_split_corine_id(self):
        self.assertEqual(
            format_metadata(
                "{id#split_corine_id}",
                id="u2006_clc2000_v2020_20u1_raster100m",
            ),
            "Corine Land Cover 2000",
        )
        self.assertEqual(
            format_metadata(
                "{id#split_corine_id}",
                id="u2006_cha0006_v2020_20u1_raster100m",
            ),
            "Corine Land Change 2000 2006",
        )

    def test_convert_to_datetime_dict(self):
        to_format = "{date#to_datetime_dict(list)}"
        expected_result = {
            "year": ["2023"],
            "month": ["01"],
            "day": ["31"],
            "hour": ["00"],
            "minute": ["00"],
            "second": ["00"],
        }
        self.assertEqual(
            format_metadata(to_format, date="2023-01-31T00:00"), str(expected_result)
        )
        to_format = "{date#to_datetime_dict(string)}"
        expected_result = {
            "year": "2023",
            "month": "01",
            "day": "31",
            "hour": "00",
            "minute": "00",
            "second": "00",
        }
        self.assertEqual(
            format_metadata(to_format, date="2023-01-31T00:00"), str(expected_result)
        )

    def test_convert_get_ecmwf_time(self):
        to_format = "{date#get_ecmwf_time}"
        self.assertEqual(
            format_metadata(to_format, date="2023-01-31T00:00"), str(["00:00"])
        )
        self.assertEqual(
            format_metadata(to_format, date="2023-01-31T23:59"), str(["23:00"])
        )

<<<<<<< HEAD
    def test_convert_download_id_to_dates(self):
        to_format = "{id#download_id_to_dates}"
        self.assertEqual(
            str(
                format_metadata(
                    to_format,
                    id="TIGGE_CF_SFC_20211001_20211130_bdd1e9b05de325ce335190d2ff7aff826fc21388",
                )
            ),
            str(
                {
                    "start_date": datetime(2021, 10, 1).strftime("%Y-%m-%d"),
                    "end_date": datetime(2021, 11, 30).strftime("%Y-%m-%d"),
                }
=======
    def test_convert_get_dates_from_string(self):
        to_format = "{text#get_dates_from_string}"
        self.assertEqual(
            format_metadata(to_format, text="20231019-20231020"),
            str(
                {"startDate": "2023-10-19T00:00:00Z", "endDate": "2023-10-20T00:00:00Z"}
            ),
        )
        to_format = "{text#get_dates_from_string(_)}"
        self.assertEqual(
            format_metadata(to_format, text="20231019_20231020"),
            str(
                {"startDate": "2023-10-19T00:00:00Z", "endDate": "2023-10-20T00:00:00Z"}
>>>>>>> a3f82968
            ),
        )<|MERGE_RESOLUTION|>--- conflicted
+++ resolved
@@ -500,7 +500,6 @@
             format_metadata(to_format, date="2023-01-31T23:59"), str(["23:00"])
         )
 
-<<<<<<< HEAD
     def test_convert_download_id_to_dates(self):
         to_format = "{id#download_id_to_dates}"
         self.assertEqual(
@@ -515,7 +514,9 @@
                     "start_date": datetime(2021, 10, 1).strftime("%Y-%m-%d"),
                     "end_date": datetime(2021, 11, 30).strftime("%Y-%m-%d"),
                 }
-=======
+            ),
+        )
+
     def test_convert_get_dates_from_string(self):
         to_format = "{text#get_dates_from_string}"
         self.assertEqual(
@@ -529,6 +530,5 @@
             format_metadata(to_format, text="20231019_20231020"),
             str(
                 {"startDate": "2023-10-19T00:00:00Z", "endDate": "2023-10-20T00:00:00Z"}
->>>>>>> a3f82968
             ),
         )