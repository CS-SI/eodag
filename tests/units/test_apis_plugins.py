--- conflicted
+++ resolved
@@ -388,10 +388,7 @@
             startTimeFromAscendingNode="2020-01-01",
             completionTimeFromAscendingNode="2020-04-02",
             param="59/134",
-<<<<<<< HEAD
             split_result=True,
-=======
->>>>>>> 1f020dab
         )
         self.assertEqual(4, len(results))
         eoproduct = results[0]
@@ -1056,16 +1053,10 @@
             startTimeFromAscendingNode="2020-01-01",
             completionTimeFromAscendingNode="2020-04-02",
             variable=["geopotential", "surface_pressure"],
-<<<<<<< HEAD
             split_result=True,
         )
         self.assertEqual(3, len(results))
         eoproduct = results[2]
-=======
-        )
-        self.assertEqual(3, len(results))
-        eoproduct = results[0]
->>>>>>> 1f020dab
         self.assertEqual(
             eoproduct.properties["startTimeFromAscendingNode"], "2020-02-01T00:00:00Z"
         )
@@ -1081,11 +1072,7 @@
             eoproduct.properties["completionTimeFromAscendingNode"],
             "2020-03-29T00:00:00Z",
         )
-<<<<<<< HEAD
-        eoproduct = results[0]
-=======
-        eoproduct = results[2]
->>>>>>> 1f020dab
+        eoproduct = results[0]
         self.assertEqual(
             eoproduct.properties["startTimeFromAscendingNode"], "2020-04-01T00:00:00Z"
         )
