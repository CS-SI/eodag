# -*- coding: utf-8 -*-
# Copyright 2018, CS GROUP - France, https://www.csgroup.eu/
#
# This file is part of EODAG project
#     https://www.github.com/CS-SI/EODAG
#
# Licensed under the Apache License, Version 2.0 (the "License");
# you may not use this file except in compliance with the License.
# You may obtain a copy of the License at
#
#     http://www.apache.org/licenses/LICENSE-2.0
#
# Unless required by applicable law or agreed to in writing, software
# distributed under the License is distributed on an "AS IS" BASIS,
# WITHOUT WARRANTIES OR CONDITIONS OF ANY KIND, either express or implied.
# See the License for the specific language governing permissions and
# limitations under the License.
---
!provider
  name: usgs
  priority: 0
  description: U.S geological survey catalog for Landsat products
  roles:
    - host
  url: https://earthexplorer.usgs.gov/
  api: !plugin
    type: UsgsApi
    need_auth: true
    google_base_url: 'http://storage.googleapis.com/earthengine-public/landsat/'
    pagination:
      max_items_per_page: 5000
      total_items_nb_key_path: '$.totalHits'
    metadata_mapping:
      id: '$.displayId'
      geometry: '$.spatialBounds'
      productType: '$.productType'
      title: '$.displayId'
      abstract: '$.summary'
      cloudCover: '$.cloudCover'
      startTimeFromAscendingNode: '$.temporalCoverage.startDate'
      completionTimeFromAscendingNode: '$.temporalCoverage.endDate'
      publicationDate: '$.publishDate'
      thumbnail: '$.browse[0].thumbnailPath'
      quicklook: '$.browse[0].browsePath'
      storageStatus: '{$.available#get_group_name((?P<ONLINE>True)|(?P<OFFLINE>False))}'
      downloadLink: 'https://earthexplorer.usgs.gov/download/external/options/{productType}/{entityId}/M2M/'
      # metadata needed for download
      entityId: '$.entityId'
      productId: '$.id'
    extract: True
    order_enabled: true
  products:
    # datasets list http://kapadia.github.io/usgs/_sources/reference/catalog/ee.txt may be outdated
    # see also https://dds.cr.usgs.gov/ee-data/coveragemaps/shp/ee/
    LANDSAT_C2L1:
      dataset: landsat_ot_c2_l1
      outputs_extension: .tar.gz
    LANDSAT_C2L2:
      dataset: landsat_ot_c2_l2
      outputs_extension: .tar.gz
    LANDSAT_TM_C1:
      dataset: landsat_tm_c1
      outputs_extension: .tar.gz
    LANDSAT_TM_C2L1:
      dataset: landsat_tm_c2_l1
      outputs_extension: .tar.gz
    LANDSAT_TM_C2L2:
      dataset: landsat_tm_c2_l2
      outputs_extension: .tar.gz
    LANDSAT_ETM_C1:
      dataset: landsat_etm_c1
      outputs_extension: .tar.gz
    LANDSAT_ETM_C2L1:
      dataset: landsat_etm_c2_l1
      outputs_extension: .tar.gz
    LANDSAT_ETM_C2L2:
      dataset: landsat_etm_c2_l2
      outputs_extension: .tar.gz
    S2_MSI_L1C:
      dataset: SENTINEL_2A
      outputs_extension: .zip
    GENERIC_PRODUCT_TYPE:
      dataset: '{productType}'

---
!provider
  name: aws_eos
  priority: 0
  description: EOS search for Amazon public datasets
  roles:
    - host
  url: https://developers.eos.com/datasets_description.html
  search: !plugin
    type: PostJsonSearch
    api_endpoint: 'https://gate.eos.com/api/lms/search/v2/{collection}?api_key={apikey}'
    need_auth: true
    auth_error_code: 403
    results_entry: 'results'
    pagination:
      next_page_query_obj: '{{"limit":{items_per_page},"page":{page}}}'
      total_items_nb_key_path: '$.meta.found'
      # 2021/04/28: aws_eos doesn't specify a limit in its docs. It says that the default
      # value is 500 (https://doc.eos.com/search.api/#single-dataset-search).
      # Let's set it to this value for now
      max_items_per_page: 500
    query_params_key: 'search'
    discover_metadata:
      auto_discovery: true
      metadata_pattern: '^[a-zA-Z0-9_]+$'
      search_param: '{{{{"search":{{{{"{metadata}":"{{{metadata}}}" }}}} }}}}'
      metadata_path: '$.*'
    metadata_mapping:
      # landsat8_downloadLink : 's3://landsat-pds/c{storedInCollection}/L8/{path}/{row}/{productID}'
      geometry:
        - '{{"search":{{"shape": {geometry#to_geojson} }} }}'
        - '$.dataGeometry'
      # storageStatus set to ONLINE for consistency between providers
      storageStatus: '{$.null#replace_str("Not Available","ONLINE")}'
  products:
    CBERS4_PAN10M_L2:
      instrument: PAN10M
      collection: cbers4
      processingLevel: 2
      metadata_mapping:
        # OpenSearch Parameters for Collection Search (Table 3)
        productType: '$.null'
        platformSerialIdentifier:
          - '{{"search":{{"satelliteName":"{platformSerialIdentifier}" }} }}'
          - '$.satelliteName'
        instrument:
          - '{{"search":{{"sensor":"{instrument}" }} }}'
          - '$.sensor'
        processingLevel:
          - '{{"search":{{"processingLevel":"{processingLevel}" }} }}'
          - '$.processingLevel'
        # INSPIRE obligated OpenSearch Parameters for Collection Search (Table 4)
        title:
          - '{{"search":{{"sceneID":"{title}" }} }}'
          - '$.sceneID'
        # OpenSearch Parameters for Acquistion Parameters Search (Table 6)
        startTimeFromAscendingNode:
          - '{{"search":{{"date":{{"from":"{startTimeFromAscendingNode}"}} }} }}'
          - '$.date'
        completionTimeFromAscendingNode:
          - '{{"search":{{"date":{{"to":"{completionTimeFromAscendingNode}"}} }} }}'
          - '$.date'
        illuminationAzimuthAngle:
          - '{{"search":{{"sunAzimuth":"{illuminationAzimuthAngle}" }} }}'
          - '$.sunAzimuth'
        illuminationElevationAngle:
          - '{{"search":{{"sunElevation":"{illuminationElevationAngle}" }} }}'
          - '$.sunElevation'
        # Custom parameters (not defined in the base document referenced above)
        awsPath:
          - '{{"search":{{"downloadUrl":"{awsPath}" }} }}'
          - '$.downloadUrl'
        downloadLink: 's3://cbers-pds/{awsPath}'
        metaDownloadLink: 's3://cbers-meta-pds/{awsPath}'
        previewBaseName: '{$.sceneID#replace_str("_L2","")}'
        thumbnail: 'https://s3.amazonaws.com/cbers-meta-pds/{awsPath}/{previewBaseName}_small.jpeg'
        quicklook: 'https://s3.amazonaws.com/cbers-meta-pds/{awsPath}/{previewBaseName}.jpg'
        id:
          - '{{"search":{{"sceneID":"{id}" }} }}'
          - '{title}'
    CBERS4_PAN10M_L4:
      instrument: PAN10M
      collection: cbers4
      processingLevel: 4
      metadata_mapping_from_product: CBERS4_PAN10M_L2
      metadata_mapping:
        # Custom parameters (not defined in the base document referenced above)
        previewBaseName: '{$.sceneID#replace_str("_L4","")}'
        thumbnail: 'https://s3.amazonaws.com/cbers-meta-pds/{awsPath}/{previewBaseName}_small.jpeg'
        quicklook: 'https://s3.amazonaws.com/cbers-meta-pds/{awsPath}/{previewBaseName}.jpg'
    CBERS4_PAN5M_L2:
      instrument: PAN5M
      collection: cbers4
      processingLevel: 2
      metadata_mapping_from_product: CBERS4_PAN10M_L2
    CBERS4_PAN5M_L4:
      instrument: PAN5M
      collection: cbers4
      processingLevel: 4
      metadata_mapping_from_product: CBERS4_PAN10M_L2
      metadata_mapping:
        # Custom parameters (not defined in the base document referenced above)
        previewBaseName: '{$.sceneID#replace_str("_L4","")}'
        thumbnail: 'https://s3.amazonaws.com/cbers-meta-pds/{awsPath}/{previewBaseName}_small.jpeg'
        quicklook: 'https://s3.amazonaws.com/cbers-meta-pds/{awsPath}/{previewBaseName}.jpg'
    CBERS4_MUX_L2:
      instrument: MUX
      collection: cbers4
      processingLevel: 2
      metadata_mapping_from_product: CBERS4_PAN10M_L2
    CBERS4_MUX_L4:
      instrument: MUX
      collection: cbers4
      processingLevel: 4
      metadata_mapping_from_product: CBERS4_PAN10M_L2
      metadata_mapping:
        # Custom parameters (not defined in the base document referenced above)
        previewBaseName: '{$.sceneID#replace_str("_L4","")}'
        thumbnail: 'https://s3.amazonaws.com/cbers-meta-pds/{awsPath}/{previewBaseName}_small.jpeg'
        quicklook: 'https://s3.amazonaws.com/cbers-meta-pds/{awsPath}/{previewBaseName}.jpg'
    CBERS4_AWFI_L2:
      instrument: AWFI
      collection: cbers4
      processingLevel: 2
      metadata_mapping_from_product: CBERS4_PAN10M_L2
    CBERS4_AWFI_L4:
      instrument: AWFI
      collection: cbers4
      processingLevel: 4
      metadata_mapping_from_product: CBERS4_PAN10M_L2
      metadata_mapping:
        # Custom parameters (not defined in the base document referenced above)
        previewBaseName: '{$.sceneID#replace_str("_L4","")}'
        thumbnail: 'https://s3.amazonaws.com/cbers-meta-pds/{awsPath}/{previewBaseName}_small.jpeg'
        quicklook: 'https://s3.amazonaws.com/cbers-meta-pds/{awsPath}/{previewBaseName}.jpg'
    L8_OLI_TIRS_C1L1:
      collection: landsat8
      onAmazon: true
      metadata_mapping:
        # OpenSearch Parameters for Collection Search (Table 3)
        productType: '$.null'
        platform:
          - '{{"search":{{"satelliteName":"{platform}" }} }}'
          - '$.satelliteName'
        instrument:
          - '{{"search":{{"sensor":"{instrument}" }} }}'
          - '$.sensor'
        # INSPIRE obligated OpenSearch Parameters for Collection Search (Table 4)
        title:
          - '{{"search":{{"productID":"{title}" }} }}'
          - '$.productID'
        # OpenSearch Parameters for Product Search (Table 5)
        cloudCover:
          - '{{"search":{{"cloudCoverage":"{cloudCover}" }} }}'
          - '$.cloudCoverage'
        # OpenSearch Parameters for Acquistion Parameters Search (Table 6)
        availabilityTime:
          - '{{"search":{{"IndexingTime":{{"from":"{availabilityTime}"}} }} }}'
          - '$.IndexingTime'
        acquisitionStation:
          - '{{"search":{{"receivingStation":{{"from":"{acquisitionStation}"}} }} }}'
          - '$.receivingStation'
        startTimeFromAscendingNode:
          - '{{"search":{{"date":{{"from":"{startTimeFromAscendingNode}"}} }} }}'
          - '$.sceneStartTime'
        completionTimeFromAscendingNode:
          - '{{"search":{{"date":{{"to":"{completionTimeFromAscendingNode}"}} }} }}'
          - '$.sceneStopTime'
        illuminationAzimuthAngle:
          - '{{"search":{{"sunAzimuth":"{illuminationAzimuthAngle}" }} }}'
          - '$.sunAzimuth'
        illuminationElevationAngle:
          - '{{"search":{{"sunElevation":"{illuminationElevationAngle}" }} }}'
          - '$.sunElevation'
        # Custom parameters (not defined in the base document referenced above)
        onAmazon:
          - '{{"search":{{"onAmazon":"{onAmazon}" }} }}'
          - '$.onAmazon'
        path:
          - '{{"search":{{"path":"{path}" }} }}'
          - '$.path'
        row:
          - '{{"search":{{"row":"{row}" }} }}'
          - '$.row'
        downloadLink: 's3://landsat-pds/c1/L8/{path:03.0f}/{row:03.0f}/{title}/'
        thumbnail: '$.thumbnail'
        quicklook: 'https://landsat-pds.s3.amazonaws.com/c1/L8/{path:03.0f}/{row:03.0f}/{title}/{title}_thumb_large.jpg'
        id:
          - '{{"search":{{"productID":"{id}" }} }}'
          - '{title}'
    MODIS_MCD43A4:
      collection: modis
      metadata_mapping:
        # OpenSearch Parameters for Collection Search (Table 3)
        productType: '$.null'
        instrument:
          - '{{"search":{{"satelliteName":"{instrument}" }} }}'
          - '$.satelliteName'
        # INSPIRE obligated OpenSearch Parameters for Collection Search (Table 4)
        title:
          - '{{"search":{{"sceneID":"{title}" }} }}'
          - '$.sceneID'
        # OpenSearch Parameters for Product Search (Table 5)
        cloudCover:
          - '{{"search":{{"cloudCoverage":"{cloudCover}" }} }}'
          - '$.cloudCoverage'
        # OpenSearch Parameters for Acquistion Parameters Search (Table 6)
        startTimeFromAscendingNode:
          - '{{"search":{{"date":{{"from":"{startTimeFromAscendingNode}"}} }} }}'
          - '$.BeginningDateTime'
        completionTimeFromAscendingNode:
          - '{{"search":{{"date":{{"to":"{completionTimeFromAscendingNode}"}} }} }}'
          - '$.EndingDateTime'
        # Custom parameters (not defined in the base document referenced above)
        verticalTileNumber:
          - '{{"search":{{"verticalTileNumber":"{verticalTileNumber}" }} }}'
          - '$.verticalTileNumber'
        horizontalTileNumber:
          - '{{"search":{{"horizontalTileNumber":"{horizontalTileNumber}" }} }}'
          - '$.horizontalTileNumber'
        doyDate: '{$.sceneID#slice_str(9,16,1)}'
        downloadLink: 's3://modis-pds/MCD43A4.006/{horizontalTileNumber:02.0f}/{verticalTileNumber:02.0f}/{doyDate}/'
        thumbnail: '$.thumbnail'
        quicklook: '$.thumbnail'
        id:
          - '{{"search":{{"sceneID":"{id}" }} }}'
          - '{title}'
    NAIP:
      collection: naip
      metadata_mapping:
        # OpenSearch Parameters for Collection Search (Table 3)
        productType: '$.null'
        platformSerialIdentifier:
          - '{{"search":{{"satelliteName":"{platformSerialIdentifier}" }} }}'
          - '$.satelliteName'
        # INSPIRE obligated OpenSearch Parameters for Collection Search (Table 4)
        title:
          - '{{"search":{{"sceneID":"{title}" }} }}'
          - '$.sceneID'
        # OpenSearch Parameters for Acquistion Parameters Search (Table 6)
        startTimeFromAscendingNode:
          - '{{"search":{{"date":{{"from":"{startTimeFromAscendingNode}"}} }} }}'
          - '$.date'
        completionTimeFromAscendingNode:
          - '{{"search":{{"date":{{"to":"{completionTimeFromAscendingNode}"}} }} }}'
          - '$.date'
        # Custom parameters (not defined in the base document referenced above)
        awsPath:
          - '{{"search":{{"awsPath":"{awsPath}" }} }}'
          - '$.awsPath'
        downloadLink: 's3://naip-analytic/{awsPath}'
        id:
          - '{{"search":{{"sceneID":"{id}" }} }}'
          - '{title}'
    S1_SAR_GRD:
      productType: GRD
      collection: sentinel1
      metadata_mapping:
        cloudCover: '$.null'
        # OpenSearch Parameters for Collection Search (Table 3)
        platformSerialIdentifier:
          - '{{"search":{{"missionId":"{platformSerialIdentifier}" }} }}'
          - '$.missionId'
        # INSPIRE obligated OpenSearch Parameters for Collection Search (Table 4)
        title:
          - '{{"search":{{"sceneID":"{title}" }} }}'
          - '$.sceneID'
        # OpenSearch Parameters for Product Search (Table 5)
        orbitNumber:
          - '{{"search":{{"absoluteOrbitNumber":"{orbitNumber}" }} }}'
          - '$.absoluteOrbitNumber'
        orbitDirection:
          - '{{"search":{{"passDirection":"{orbitDirection}" }} }}'
          - '$.passDirection'
        sensorMode:
          - '{{"search":{{"mode":"{sensorMode}" }} }}'
          - '$.mode'
        # OpenSearch Parameters for Acquistion Parameters Search (Table 6)
        startTimeFromAscendingNode:
          - '{{"search":{{"date":{{"from":"{startTimeFromAscendingNode}"}} }} }}'
          - '$.date'
        completionTimeFromAscendingNode:
          - '{{"search":{{"date":{{"to":"{completionTimeFromAscendingNode}"}} }} }}'
          - '$.date'
        polarizationMode:
          - '{{"search":{{"polarization":"{polarizationMode}" }} }}'
          - '$.polarization'
        # Custom parameters (not defined in the base document referenced above)
        awsPath:
          - '{{"search":{{"awsPath":"{awsPath}" }} }}'
          - '$.awsPath'
        downloadLink: 's3://sentinel-s1-l1c/{awsPath}'
        thumbnail: 'https://render.eosda.com/S1/thumb/{title}.png'
        quicklook: 'https://render.eosda.com/S1/thumb/{title}.png'
        id:
          - '{{"search":{{"sceneID":"{id}" }} }}'
          - '{title}'
    S2_MSI_L1C:
      collection: sentinel2
      metadata_mapping:
        # OpenSearch Parameters for Collection Search (Table 3)
        productType: '$.null'
        platformSerialIdentifier:
          - '{{"search":{{"satelliteName":"{platformSerialIdentifier}" }} }}'
          - '$.satelliteName'
        # INSPIRE obligated OpenSearch Parameters for Collection Search (Table 4)
        title:
          - '{{"search":{{"productName":"{title}" }} }}'
          - '$.productName'
        # OpenSearch Parameters for Product Search (Table 5)
        cloudCover:
          - '{{"search":{{"cloudCoverage":"{cloudCover}" }} }}'
          - '$.cloudCoverage'
        # OpenSearch Parameters for Acquistion Parameters Search (Table 6)
        startTimeFromAscendingNode:
          - '{{"search":{{"date":{{"from":"{startTimeFromAscendingNode}"}} }} }}'
          - '$.timestamp'
        completionTimeFromAscendingNode:
          - '{{"search":{{"date":{{"to":"{completionTimeFromAscendingNode}"}} }} }}'
          - '$.timestamp'
        illuminationAzimuthAngle:
          - '{{"search":{{"azimuthAngle":"{illuminationAzimuthAngle}" }} }}'
          - '$.azimuthAngle'
        illuminationZenithAngle:
          - '{{"search":{{"zenithAngle":"{illuminationZenithAngle}" }} }}'
          - '$.zenithAngle'
        # Custom parameters (not defined in the base document referenced above)
        originalTileMeta: '{$.originalTileMeta#replace_str("sentinel-s2-l1c.s3.amazonaws.com","roda.sentinel-hub.com/sentinel-s2-l1c")}'
        thumbnail: '{$.thumbnail#replace_str("sentinel-s2-l1c.s3.amazonaws.com","roda.sentinel-hub.com/sentinel-s2-l1c")}'
        awsPath:
          - '{{"search":{{"awsPath":"{awsPath}" }} }}'
          - '$.awsPath'
        downloadLink: 's3://sentinel-s2-l1c/{awsPath}'
        productMetaLink: '{$.productMetaLink#replace_str("sentinel-s2-l1c.s3.amazonaws.com","roda.sentinel-hub.com/sentinel-s2-l1c")}'
        productPath:
          - '{{"search":{{"productPath":"{productPath}" }} }}'
          - '$.productPath'
        id:
          - '{{"search":{{"productName":"{id}" }} }}'
          - '{title}'
        processedL2A: '$.null'
        awsPathL2A: '$.null'
    S2_MSI_L2A:
      collection: sentinel2
      processedL2A: true
      # specific QueryStringSearch usage for these parameters (replaces current query)
      specific_qssearch:
        parameters:
          - title
          - id
        results_entry: ''
        collection:
          - tileInfo
          - productInfo
        merge_responses: true
        metadata_mapping:
          title:
            - 'title'
            - '$.name'
          id:
            - 'title'
            - '{title}'
          awsPathL2A: '$.tiles[0].path'
          downloadLink: 's3://sentinel-s2-l2a/{awsPathL2A}'
          productPath: '$.path'
          startTimeFromAscendingNode: '$.timestamp'
          completionTimeFromAscendingNode: '$.timestamp'
          geometry: '$.tileDataGeometry'
          productInfo: 'https://roda.sentinel-hub.com/sentinel-s2-l2a/{awsPathL2A}/productInfo.json'
          originalSceneID: '$.tiles[0].datastrip.id'
      metadata_mapping:
        # OpenSearch Parameters for Collection Search (Table 3)
        productType: '$.null'
        platformSerialIdentifier:
          - '{{"search":{{"satelliteName":"{platformSerialIdentifier}" }} }}'
          - '$.satelliteName'
        # INSPIRE obligated OpenSearch Parameters for Collection Search (Table 4)
        title: '{$.productName#fake_l2a_title_from_l1c}'
        # OpenSearch Parameters for Product Search (Table 5)
        cloudCover:
          - '{{"search":{{"cloudCoverage":"{cloudCover}" }} }}'
          - '$.cloudCoverage'
        # OpenSearch Parameters for Acquistion Parameters Search (Table 6)
        startTimeFromAscendingNode:
          - '{{"search":{{"date":{{"from":"{startTimeFromAscendingNode}"}} }} }}'
          - '$.timestamp'
        completionTimeFromAscendingNode:
          - '{{"search":{{"date":{{"to":"{completionTimeFromAscendingNode}"}} }} }}'
          - '$.timestamp'
        illuminationAzimuthAngle:
          - '{{"search":{{"azimuthAngle":"{illuminationAzimuthAngle}" }} }}'
          - '$.azimuthAngle'
        illuminationZenithAngle:
          - '{{"search":{{"zenithAngle":"{illuminationZenithAngle}" }} }}'
          - '$.zenithAngle'
        # Custom parameters (not defined in the base document referenced above)
        originalTileMeta: '{$.originalTileMeta#replace_str("sentinel-s2-l1c.s3.amazonaws.com","roda.sentinel-hub.com/sentinel-s2-l2a")}'
        thumbnail: '{$.thumbnail#replace_str("sentinel-s2-l1c.s3.amazonaws.com","roda.sentinel-hub.com/sentinel-s2-l1c")}'
        quicklook: '{thumbnail}'
        downloadLink: 's3://sentinel-s2-l2a/{awsPathL2A}'
        awsPath: '$.null'
        productMetaLink: '$.null'
        productPath: '$.null'
        productInfo: 'https://roda.sentinel-hub.com/sentinel-s2-l2a/{awsPathL2A}/productInfo.json'
        id:
          - '{id#s2msil2a_title_to_aws_productinfo}'
          - '{title}'
        processedL2A:
          - '{{"search":{{"processedL2A":"{processedL2A}" }} }}'
          - '$.processedL2A'
        awsPathL2A:
          - '{{"search":{{"awsPathL2A":"{awsPathL2A}" }} }}'
          - '$.awsPathL2A'

  download: !plugin
    type: AwsDownload
    requester_pays: True
    products:
      CBERS4_MUX_L2:
        default_bucket: 'cbers-pds'
        complementary_url_key:
          - metaDownloadLink
      CBERS4_AWFI_L2:
        complementary_url_key:
          - metaDownloadLink
      CBERS4_PAN5M_L2:
        complementary_url_key:
          - metaDownloadLink
      CBERS4_PAN10M_L2:
        complementary_url_key:
          - metaDownloadLink
      S1_SAR_GRD:
        default_bucket: 'sentinel-s1-l1c'
        build_safe: true
      S2_MSI_L1C:
        default_bucket: 'sentinel-s2-l1c'
        build_safe: true
        complementary_url_key:
          - productPath
      S2_MSI_L2A:
        default_bucket: 'sentinel-s2-l2a'
        build_safe: true
        fetch_metadata:
          fetch_url: '{productInfo}'
          fetch_format: json
          update_metadata:
            title: '$.name'
            id: '{title}'
            productPath: '$.path'
        complementary_url_key:
          - productPath
  auth: !plugin
    type: AwsAuth

---
!provider
  name: theia
  priority: 0
  description: French National Space Agency (CNES) catalog for Sentinel 2 products, Pleiades and Landsat products
  roles:
    - host
  url: https://theia.cnes.fr/atdistrib/rocket/
  search: !plugin
    type: QueryStringSearch
    api_endpoint: 'https://theia.cnes.fr/atdistrib/resto2/api/collections/{collection}/search.json'
    need_auth: false
    pagination:
      next_page_url_tpl: '{url}?{search}&maxRecords={items_per_page}&page={page}'
      total_items_nb_key_path: '$.properties.totalResults'
      # 2021/03/19: Returns a 400 error code if greater than 500.
      max_items_per_page: 500
    discover_metadata:
      auto_discovery: true
      metadata_pattern: '^(?!collection)[a-zA-Z0-9_]+$'
      search_param: '{metadata}={{{metadata}}}'
      metadata_path: '$.properties.*'
    metadata_mapping:
      # Opensearch resource identifier within the search engine context (in our case
      # within the context of the data provider)
      uid: '$.id'
      # OpenSearch Parameters for Collection Search (Table 3)
      productType:
        - productType
        - '$.properties.productType'
      platform:
        - platform
        - '$.properties.platform'
      platformSerialIdentifier:
        - 'platform={platformSerialIdentifier}'
        - '$.properties.platform'
      instrument:
        - instrument
        - '$.properties.instrument'
      processingLevel:
        - processingLevel
        - '$.properties.processingLevel'

      # INSPIRE obligated OpenSearch Parameters for Collection Search (Table 4)
      title: '$.properties.title'
      keyword: '$.properties.keywords'
      resolution: '$.properties.resolution'
      organisationName: '$.properties.organisationName'
      publicationDate: '$.properties.published'
      accessConstraint: '$.properties.license'

      # OpenSearch Parameters for Product Search (Table 5)
      parentIdentifier: '$.properties.parentIdentifier'
      orbitNumber: '$.properties.orbitNumber'
      cloudCover:
        - 'cloudCover=[0,{cloudCover}]'
        - '$.properties.cloudCover'
      snowCover: '$.properties.snowCover'
      productVersion: '$.properties.version'
      creationDate: '$.properties.productionDate'
      modificationDate: '$.properties.modificationDate'
      processingDate: '$.properties.processingDate'
      sensorMode: '$.properties.sensorMode'
      archivingCenter: '$.properties.archivingCenter'
      processingMode: '$.properties.processingMode'

      # OpenSearch Parameters for Acquistion Parameters Search (Table 6)
      availabilityTime: '$.properties.availabilityTime'
      acquisitionStation: '$.properties.acquisitionStation'
      acquisitionSubType: '$.properties.acquisitionSubType'
      startTimeFromAscendingNode:
        - 'startDate={startTimeFromAscendingNode#to_iso_date}'
        - '$.properties.startDate'
      completionTimeFromAscendingNode:
        - 'completionDate={completionTimeFromAscendingNode#to_iso_date}'
        - '$.properties.completionDate'
      illuminationAzimuthAngle: '$.properties.illuminationAzimuthAngle'
      illuminationZenithAngle: '$.properties.illuminationZenithAngle'
      illuminationElevationAngle: '$.properties.illuminationElevationAngle'
      polarizationMode: '$.properties.polarizationMode'
      polarizationChannels: '$.properties.polarisationChannels'
      antennaLookDirection: '$.properties.antennaLookDirection'
      minimumIncidenceAngle: '$.properties.minimumIncidenceAngle'
      maximumIncidenceAngle: '$.properties.maximumIncidenceAngle'
      dopplerFrequency: '$.properties.dopplerFrequency'
      incidenceAngleVariation: '$.properties.incidenceAngleVariation'

      # Custom parameters (not defined in the base document referenced above)
      id: '$.properties.productIdentifier'
      tileIdentifier:
        - 'location=T{tileIdentifier#replace_str(r"^T(.*)$",r"\1")}'
        - '{$.properties.location#replace_str(r"^T(.*)$",r"\1")}'
      # The geographic extent of the product
      geometry:
        - 'geometry={geometry#to_rounded_wkt}'
        - '$.geometry'
      # The url of the quicklook
      quicklook: '$.properties.quicklook'
      # The url to download the product "as is" (literal or as a template to be completed either after the search result
      # is obtained from the provider or during the eodag download phase)
      downloadLink: '$.properties.services.download.url'

      # Additional metadata provided by the providers but that don't appear in the reference spec
      # Or has a different signification for the provider
      thumbnail: '$.properties.thumbnail'

      # storageStatus set to ONLINE for consistency between providers
      storageStatus: '{$.null#replace_str("Not Available","ONLINE")}'

  products:
    S2_MSI_L2A_MAJA:
      processingLevel: LEVEL2A
      collection: SENTINEL2
    S2_MSI_L2B_MAJA_SNOW:
      processingLevel: L2B-SNOW
      collection: Snow
    S2_MSI_L2B_MAJA_WATER:
      processingLevel: L2B-WATER
      collection: WaterQual
    S2_MSI_L3A_WASP:
      processingLevel: LEVEL3A
      collection: SENTINEL2
    SPOT_SWH:
      collection: SPOTWORLDHERITAGE
      processingLevel: LEVEL1C
    SPOT_SWH_OLD:
      collection: SWH1
      processingLevel: LEVEL1C
    SPOT5_SPIRIT:
      collection: Spirit
      processingLevel: 1A
    VENUS_L1C:
      collection: VENUS
      processingLevel: LEVEL1C
    VENUS_L2A_MAJA:
      collection: VENUS
      processingLevel: LEVEL2A
    VENUS_L3A_MAJA:
      collection: VENUS
      processingLevel: LEVEL3A
    L8_REFLECTANCE:
      collection: LANDSAT
      productType: REFLECTANCE
    L57_REFLECTANCE:
      collection: Landsat57
      productType: REFLECTANCE
    PLD_PAN:
      collection: Pleiades
      productType: Panchromatique+(Pan)
    PLD_XS:
      collection: Pleiades
      productType: Multispectral+(XS)
    PLD_BUNDLE:
      collection: Pleiades
      productType: Bundle+(Pan,+XS)
    PLD_PANSHARPENED:
      collection: Pleiades
      productType: Pansharpened+(Pan%2BXS)
    OSO:
      collection: OSO
    GENERIC_PRODUCT_TYPE:
      productType: '{productType}'
      collection: '{collection}'
      processingLevel: '{processingLevel}'
  download: !plugin
    type: HTTPDownload
    base_uri: 'https://theia.cnes.fr/atdistrib/resto2'
    extract: true
    order_enabled: true
    auth_error_code: 403
    dl_url_params:
      issuerId: theia
  auth: !plugin
    type: TokenAuth
    auth_uri: 'https://theia.cnes.fr/atdistrib/services/authenticate/'

---
!provider
  name: peps
  priority: 1
  description: |
    The PEPS platform, the French "mirror site", redistributes the products of Sentinel satellites,
    S1A, S1B, S2A and S2B, S3A and S3B from COPERNICUS, the European system for the Earth monitoring.
  roles:
    - host
  url: https://peps.cnes.fr
  search: !plugin
    type: QueryStringSearch
    api_endpoint: 'https://peps.cnes.fr/resto/api/collections/{collection}/search.json'
    need_auth: false
    pagination:
      next_page_url_tpl: '{url}?{search}&maxRecords={items_per_page}&page={page}'
      total_items_nb_key_path: '$.properties.totalResults'
      # 2021/03/19: 500 is the max, no error if greater
      max_items_per_page: 500
    discover_metadata:
      auto_discovery: true
      metadata_pattern: '^(?!collection)[a-zA-Z0-9_]+$'
      search_param: '{metadata}={{{metadata}}}'
      metadata_path: '$.properties.*'
    metadata_mapping:
      # Opensearch resource identifier within the search engine context (in our case
      # within the context of the data provider)
      uid: '$.id'
      # OpenSearch Parameters for Collection Search (Table 3)
      productType:
        - productType
        - '$.properties.productType'
      platform: '$.properties.collection'
      platformSerialIdentifier:
        - platform
        - '$.properties.platform'
      instrument:
        - instrument
        - '$.properties.instrument'
      processingLevel:
        - processingLevel
        - '$.properties.processingLevel'

      # INSPIRE obligated OpenSearch Parameters for Collection Search (Table 4)
      title: '$.properties.title'
      topicCategory: '$.properties.topicCategory'
      keyword: '$.properties.keywords'
      abstract: '$.properties.description'
      resolution:
        - 'resolution'
        - '$.properties.resolution'
      organisationName:
        - 'organisationName'
        - '$.properties.organisationName'
      publicationDate: '$.properties.published'
      accessConstraint: '$.properties.license'

      # OpenSearch Parameters for Product Search (Table 5)
      parentIdentifier:
        - 'parentIdentifier'
        - '$.properties.parentIdentifier'
      acquisitionType: '$.properties.acquisitionType'
      orbitNumber:
        - 'orbitNumber'
        - '$.properties.orbitNumber'
      orbitDirection:
        - 'orbitDirection'
        - '$.properties.orbitDirection'
      swathIdentifier:
        - 'swath'
        - '$.properties.swath'
      cloudCover:
        - 'cloudCover=[0,{cloudCover}]'
        - '$.properties.cloudCover'
      snowCover:
        - 'snowCover=[0,{snowCover}]'
        - '$.properties.snowCover'
      productVersion: '$.properties.version'
      productQualityStatus: '$.properties.onlineQualityCheck'
      processorName: '$.properties.processingName'
      processingCenter: '$.properties.processingCenter'
      creationDate: '$.properties.dhusIngestDate'
      modificationDate: '$.properties.updated'
      sensorMode:
        - 'sensorMode'
        - '$.properties.sensorMode'

      # OpenSearch Parameters for Acquistion Parameters Search (Table 6)
      startTimeFromAscendingNode:
        - startDate
        - '$.properties.startDate'
      completionTimeFromAscendingNode:
        - completionDate
        - '$.properties.completionDate'
      polarizationMode:
        - 'polarisation'
        - '$.properties.polarisation'

      # Custom parameters (not defined in the base document referenced above)
      id:
        - 'productIdentifier={id#remove_extension}'
        - '$.properties.productIdentifier'
      tileIdentifier:
        - 'tileid'
        - '$.properties.mgrs'
      # The geographic extent of the product
      geometry:
        - 'geometry={geometry#to_rounded_wkt}'
        - '$.geometry'
      # The url of the quicklook
      quicklook: '$.properties.quicklook'
      # The url to download the product "as is" (literal or as a template to be completed either after the search result
      # is obtained from the provider or during the eodag download phase)
      downloadLink: '$.properties.services.download.url'
      # storageStatus: must be one of ONLINE, STAGING, OFFLINE
      storageStatus: '{$.properties.storage.mode#get_group_name((?P<ONLINE>disk|tier2)|(?P<STAGING>staging)|(?P<OFFLINE>unknown|tape|tier3))}'

      # Additional metadata provided by the providers but that don't appear in the reference spec
      thumbnail: '$.properties.thumbnail'

  products:
    S1_SAR_OCN:
      productType: OCN
      collection: S1
      metadata_mapping:
        cloudCover: '$.null'
    S1_SAR_GRD:
      productType: GRD
      collection: S1
      metadata_mapping:
        cloudCover: '$.null'
    S1_SAR_SLC:
      productType: SLC
      collection: S1
      metadata_mapping:
        cloudCover: '$.null'
    S2_MSI_L1C:
      collection: S2ST
      productType: S2MSI1C
    S2_MSI_L2A:
      collection: S2ST
      productType: S2MSI2A
    GENERIC_PRODUCT_TYPE:
      productType: '{productType}'
      collection: '{collection}'
  download: !plugin
    type: HTTPDownload
    base_uri: 'https://peps.cnes.fr/resto'
    extract: true
    archive_depth: 2
    order_enabled: true
    auth_error_code: 401
    dl_url_params:
      issuerId: peps
  auth: !plugin
    type: GenericAuth
    auth_uri: 'https://peps.cnes.fr/resto/api/users/connect'
---
!provider
  name: creodias
  priority: 0
  description: CloudFerro DIAS
  roles:
    - host
  url: https://creodias.eu/
  search: !plugin
    type: ODataV4Search
    api_endpoint: 'https://datahub.creodias.eu/odata/v1/Products'
    need_auth: false
    dont_quote:
      - '['
      - ']'
      - '$'
      - '='
      - '&'
      - ':'
    pagination:
      next_page_url_tpl: '{url}?{search}&$top={items_per_page}&$skip={skip}&$expand=Attributes&$count=True'
      total_items_nb_key_path: '$."@odata.count"'
      max_items_per_page: 1_000
    results_entry: 'value'
    free_text_search_operations:
      $filter:
        union: ' or '
        wrapper: '{}'
        operations:
          and:
            - "Collection/Name eq '{collection}'"
            - "OData.CSC.Intersects(area=geography'{geometry#to_ewkt}')"
            - "Attributes/OData.CSC.StringAttribute/any(att:att/Name eq 'productType' and att/OData.CSC.StringAttribute/Value eq '{productType}')"
            - "Attributes/OData.CSC.StringAttribute/any(att:att/Name eq 'platformShortName' and att/OData.CSC.StringAttribute/Value eq '{platform}')"
            - "Attributes/OData.CSC.StringAttribute/any(att:att/Name eq 'platformSerialIdentifier' and att/OData.CSC.StringAttribute/Value eq '{platformSerialIdentifier}')"
            - "Attributes/OData.CSC.IntegerAttribute/any(att:att/Name eq 'spatialResolution' and att/OData.CSC.StringAttribute/Value eq '{resolution}')"
            - "Attributes/OData.CSC.StringAttribute/any(att:att/Name eq 'authority' and att/OData.CSC.StringAttribute/Value eq '{organisationName}')"
            - "Attributes/OData.CSC.IntegerAttribute/any(att:att/Name eq 'orbitNumber' and att/OData.CSC.StringAttribute/Value eq '{orbitNumber}')"
            - "Attributes/OData.CSC.StringAttribute/any(att:att/Name eq 'orbitDirection' and att/OData.CSC.StringAttribute/Value eq '{orbitDirection}')"
            - "Attributes/OData.CSC.DoubleAttribute/any(att:att/Name eq 'cloudCover' and att/OData.CSC.DoubleAttribute/Value le {cloudCover})"
            - "Attributes/OData.CSC.StringAttribute/any(att:att/Name eq 'operationalMode' and att/OData.CSC.StringAttribute/Value eq '{sensorMode}')"
            - "Attributes/OData.CSC.StringAttribute/any(att:att/Name eq 'polarisationChannels' and att/OData.CSC.StringAttribute/Value eq '{polarizationChannels}')"
            - "Attributes/OData.CSC.StringAttribute/any(att:att/Name eq 'tileId' and att/OData.CSC.StringAttribute/Value eq '{tileIdentifier}')"
            - 'ContentDate/Start gt {startTimeFromAscendingNode#to_iso_utc_datetime}'
            - 'ContentDate/End lt {completionTimeFromAscendingNode#to_iso_utc_datetime}'
            - contains(Name,'{id}')
    discover_metadata:
      auto_discovery: true
      metadata_pattern: '^(?!collection)[a-zA-Z0-9]+$'
      search_param:
        free_text_search_operations:
          $filter:
            operations:
              and:
                -  "Attributes/OData.CSC.StringAttribute/any(att:att/Name eq '{metadata}' and att/OData.CSC.StringAttribute/Value eq '{{{metadata}}}')"
      metadata_path: '$.Attributes.*'
    discover_product_types:
      fetch_url: 'https://datahub.creodias.eu/stac/collections'
      result_type: json
      results_entry: '$.collections[*]'
      generic_product_type_id: '$.id'
      generic_product_type_parsable_properties:
        collection: '$.id'
      generic_product_type_parsable_metadata:
        abstract: '$.description'
        instrument: '{$.summaries.instruments#csv_list}'
        platform: '{$.summaries.constellation#csv_list}'
        platformSerialIdentifier: '{$.summaries.platform#csv_list}'
        processingLevel: '$.summaries."processing:level"'
        keywords: '{$.keywords#csv_list}'
        license: '$.license'
        title: '$.title'
        missionStartDate: '$.extent.temporal.interval[0][0]'
    per_product_metadata_query: false
    metadata_pre_mapping:
      metadata_path: '$.Attributes'
      metadata_path_id: 'Name'
      metadata_path_value: 'Value'
    metadata_mapping:
      # Opensearch resource identifier within the search engine context (in our case
      # within the context of the data provider)
      # Queryable parameters are set with null as 1st configuration list value to mark them as queryable,
      #   but `free_text_search_operations.$filter.operations.and` entries are then used instead.
      uid: '$.Id'
      # OpenSearch Parameters for Collection Search (Table 3)
      productType:
        - null
        - '$.Attributes.productType'
      platform:
        - null
        - '$.Attributes.platformShortName'
      platformSerialIdentifier:
        - null
        - '$.Attributes.platformSerialIdentifier'
      instrument:
        - null
        - '$.Attributes.instrumentShortName'
      processingLevel:
        - null
        - '$.Attributes.processingLevel'
      # INSPIRE obligated OpenSearch Parameters for Collection Search (Table 4)
      title: '$.Name'
      resolution:
        - null
        - '$.Attributes.spatialResolution'
      organisationName:
        - null
        - '$.Attributes.authority'
      publicationDate: '$.PublicationDate'
      # OpenSearch Parameters for Product Search (Table 5)
      orbitNumber:
        - null
        - '$.Attributes.orbitNumber'
      orbitDirection:
        - null
        - '$.Attributes.orbitDirection'
      cloudCover:
        - null
        - '$.Attributes.cloudCover'
      modificationDate: '$.ModificationDate'
      sensorMode:
        - null
        - '$.Attributes.operationalMode'
      # OpenSearch Parameters for Acquistion Parameters Search (Table 6)
      startTimeFromAscendingNode:
        - null
        - '$.ContentDate.Start'
      completionTimeFromAscendingNode:
        - null
        - '$.ContentDate.End'
      polarizationChannels:
        - null
        - '$.Attributes.polarisationChannels'
      # Custom parameters (not defined in the base document referenced above)
      id:
        - null
        - '{$.Name#remove_extension}'
      tileIdentifier:
        - null
        - '$.Attributes.tileId'
      # The geographic extent of the product
      geometry:
        - null
        - '{$.Footprint.`sub(/.*(SRID=[0-9]+;.*)/, \\1)`#from_ewkt}'
      # The url to download the product "as is" (literal or as a template to be completed either after the search result
      # is obtained from the provider or during the eodag download phase)
      downloadLink: 'https://datahub.creodias.eu/odata/v1/Products({uid})/$value'
      # storageStatus: must be one of ONLINE, STAGING, OFFLINE
      storageStatus: '{$.Online#get_group_name((?P<ONLINE>True)|(?P<OFFLINE>False))}'
      collection:
        - null
        - $.null
      # Additional metadata provided by the providers but that don't appear in the reference spec
      productIdentifier: '$.S3Path'
  download: !plugin
    type: HTTPDownload
    base_uri: 'https://zipper.creodias.eu/download/'
    extract: true
    order_enabled: false
    archive_depth: 2
  auth: !plugin
    type: KeycloakOIDCPasswordAuth
    auth_base_uri: 'https://identity.cloudferro.com/auth'
    realm: 'Creodias-new'
    client_id: 'CLOUDFERRO_PUBLIC'
    client_secret: 'dc0aca03-2dc6-4798-a5de-fc5aeb6c8ee1'
    token_provision: qs
    token_qs_key: 'token'
    auth_error_code: 401
  products:
    # S2
    S2_MSI_L1C:
      collection: SENTINEL-2
      productType: S2MSI1C
    S2_MSI_L2A:
      collection: SENTINEL-2
      productType: S2MSI2A
    # S1
    S1_SAR_RAW:
      productType: RAW
      collection: SENTINEL-1
      metadata_mapping:
        cloudCover: '$.null'
    S1_SAR_GRD:
      productType: GRD
      collection: SENTINEL-1
      metadata_mapping:
        cloudCover: '$.null'
    S1_SAR_SLC:
      productType: SLC
      collection: SENTINEL-1
      metadata_mapping:
        cloudCover: '$.null'
    S1_SAR_OCN:
      productType: OCN
      collection: SENTINEL-1
      metadata_mapping:
        cloudCover: '$.null'
    # S3 SRAL
    S3_SRA:
      productType: SR_1_SRA___
      collection: SENTINEL-3
      metadata_mapping:
        cloudCover: '$.null'
    S3_SRA_A:
      productType: SR_1_SRA_A_
      collection: SENTINEL-3
      metadata_mapping:
        cloudCover: '$.null'
    S3_SRA_BS:
      productType: SR_1_SRA_BS
      collection: SENTINEL-3
      metadata_mapping:
        cloudCover: '$.null'
    S3_LAN:
      productType: SR_2_LAN___
      collection: SENTINEL-3
      metadata_mapping:
        cloudCover: '$.null'
    S3_WAT:
      productType: SR_2_WAT___
      collection: SENTINEL-3
      metadata_mapping:
        cloudCover: '$.null'
    # S3 OLCI
    S3_EFR:
      productType: OL_1_EFR___
      collection: SENTINEL-3
    S3_ERR:
      productType: OL_1_ERR___
      collection: SENTINEL-3
    S3_OLCI_L2LRR:
      productType: OL_2_LRR___
      collection: SENTINEL-3
    S3_OLCI_L2LFR:
      productType: OL_2_LFR___
      collection: SENTINEL-3
    S3_OLCI_L2WRR:
      productType: OL_2_WRR___
      collection: SENTINEL-3
    S3_OLCI_L2WFR:
      productType: OL_2_WFR___
      collection: SENTINEL-3
    # S3 SLSTR
    S3_SLSTR_L1RBT:
      productType: SL_1_RBT___
      collection: SENTINEL-3
    S3_SLSTR_L2LST:
      productType: SL_2_LST___
      collection: SENTINEL-3
    S3_SLSTR_L2WST:
      productType: SL_2_WST___
      collection: SENTINEL-3
    S3_SLSTR_L2AOD:
      productType: SL_2_AOD___
      collection: SENTINEL-3
    S3_SLSTR_L2FRP:
      productType: SL_2_FRP___
      collection: SENTINEL-3
    # S3 SY
    S3_SY_AOD:
      productType: SY_2_AOD___
      collection: SENTINEL-3
    S3_SY_SYN:
      productType: SY_2_SYN___
      collection: SENTINEL-3
    S3_SY_V10:
      productType: SY_2_V10___
      collection: SENTINEL-3
    S3_SY_VG1:
      productType: SY_2_VG1___
      collection: SENTINEL-3
    S3_SY_VGP:
      productType: SY_2_VGP___
      collection: SENTINEL-3
    # S5P L1
    S5P_L1B_IR_SIR:
      productType: L1B_IR_SIR
      collection: SENTINEL-5P
    S5P_L1B_IR_UVN:
      productType: L1B_IR_UVN
      collection: SENTINEL-5P
    S5P_L1B_RA_BD1:
      productType: L1B_RA_BD1
      collection: SENTINEL-5P
    S5P_L1B_RA_BD2:
      productType: L1B_RA_BD2
      collection: SENTINEL-5P
    S5P_L1B_RA_BD3:
      productType: L1B_RA_BD3
      collection: SENTINEL-5P
    S5P_L1B_RA_BD4:
      productType: L1B_RA_BD4
      collection: SENTINEL-5P
    S5P_L1B_RA_BD5:
      productType: L1B_RA_BD5
      collection: SENTINEL-5P
    S5P_L1B_RA_BD6:
      productType: L1B_RA_BD6
      collection: SENTINEL-5P
    S5P_L1B_RA_BD7:
      productType: L1B_RA_BD7
      collection: SENTINEL-5P
    S5P_L1B_RA_BD8:
      productType: L1B_RA_BD8
      collection: SENTINEL-5P
    # S5P L2
    S5P_L2_NO2:
      productType: L2__NO2___
      collection: SENTINEL-5P
    S5P_L2_CLOUD:
      productType: L2__CLOUD_
      collection: SENTINEL-5P
    S5P_L2_O3:
      productType: L2__O3____
      collection: SENTINEL-5P
    S5P_L2_CO:
      productType: L2__CO____
      collection: SENTINEL-5P
    S5P_L2_AER_AI:
      productType: L2__AER_AI
      collection: SENTINEL-5P
    S5P_L2_O3_PR:
      productType: L2__O3__PR
      collection: SENTINEL-5P
    S5P_L2_O3_TCL:
      productType: L2__O3_TCL
      collection: SENTINEL-5P
    S5P_L2_AER_LH:
      productType: L2__AER_LH
      collection: SENTINEL-5P
    S5P_L2_HCHO:
      productType: L2__HCHO__
      collection: SENTINEL-5P
    S5P_L2_CH4:
      productType: L2__CH4___
      collection: SENTINEL-5P
    S5P_L2_NP_BD3:
      productType: L2__NP_BD3
      collection: SENTINEL-5P
    S5P_L2_NP_BD6:
      productType: L2__NP_BD6
      collection: SENTINEL-5P
    S5P_L2_NP_BD7:
      productType: L2__NP_BD7
      collection: SENTINEL-5P
    S5P_L2_SO2:
      productType: L2__SO2___
      collection: SENTINEL-5P
    GENERIC_PRODUCT_TYPE:
      productType: '{productType}'
      collection: '{collection}'
---
!provider
  name: mundi
  priority: 0
  description: Atos DIAS
  roles:
    - host
  url: https://mundiwebservices.com/
  search: !plugin
    type: QueryStringSearch
    api_endpoint: 'https://{collection}.browse.catalog.mundiwebservices.com/opensearch'
    need_auth: false
    result_type: 'xml'
    results_entry: '//ns:entry'
    literal_search_params:
      format: atom
      relation: intersects
    pagination:
      next_page_url_tpl: '{url}?{search}&maxRecords={items_per_page}&startIndex={skip_base_1}'
      total_items_nb_key_path: '//os:totalResults/text()'
      # 2021/03/19: 50 is the max, no error if greater
      max_items_per_page: 50
    discover_metadata:
      auto_discovery: true
      metadata_pattern: '^(?!collection)[a-zA-Z0-9]+$'
      search_param: '{metadata}={{{metadata}}}'
      metadata_path: '*'
    metadata_mapping:
      # Opensearch resource identifier within the search engine context (in our case
      # within the context of the data provider)
      uid: 'ns:id/text()'
      # OpenSearch Parameters for Collection Search (Table 3)
      productType:
        - 'productType'
        - 'eo:productType/text()'
      doi: 'eo:doi/text()'
      platform: 'eo:platform/text()'
      platformSerialIdentifier: 'eo:platformSerialIdentifier/text()'
      instrument:
        - 'instrument'
        - 'eo:instrument/text()'
      sensorType: 'eo:sensorType/text()'
      compositeType: 'eo:compositeType/text()'
      processingLevel:
        - 'processingLevel'
        - 'eo:processingLevel/text()'
      orbitType: 'eo:orbitType/text()'
      spectralRange: 'eo:spectralRange/text()'
      wavelengths: 'eo:wavelengths/text()'
      hasSecurityConstraints: 'eo:hasSecurityConstraints/text()'
      dissemination: 'eo:dissemination/text()'

      # INSPIRE obligated OpenSearch Parameters for Collection Search (Table 4)
      title: 'ns:title/text()'
      topicCategory: 'ns:category/text()'
      keyword: 'eo:keyword/text()'
      abstract: 'ns:summary/text()'
      resolution: 'eo:resolution/text()'
      organisationName: 'dc:creator/text()'
      organisationRole: 'eo:organisationRole/text()'
      publicationDate: 'ns:published/text()'
      lineage: 'eo:lineage/text()'
      useLimitation: 'eo:useLimitation/text()'
      accessConstraint: 'eo:accessConstraint/text()'
      otherConstraint: 'dc:rights/text()'
      classification: 'DIAS:productConfidentialityLevel/text()'
      language: 'eo:language/text()'
      specification: 'eo:specification/text()'

      # OpenSearch Parameters for Product Search (Table 5)
      parentIdentifier: 'eo:parentIdentifier/text()'
      acquisitionType: 'eo:acquisitionType/text()'
      orbitNumber: 'eo:orbitNumber/text()'
      orbitDirection: 'eo:orbitDirection/text()'
      track: 'eo:track/text()'
      frame: 'eo:frame/text()'
      swathIdentifier: 'eo:swathIdentifier/text()'
      cloudCover:
        - 'cloudCover=[0,{cloudCover}]'
        - 'eo:cloudCover/text()'
      snowCover: 'eo:snowCover/text()'
      lowestLocation: 'eo:lowestLocation/text()'
      highestLocation: 'eo:highestLocation/text()'
      productVersion: 'DIAS:processingBaseline/text()'
      productQualityStatus: 'eo:productQualityStatus/text()'
      productQualityDegradationTag: 'eo:productQualityDegradationTag/text()'
      processorName: 'eo:processorName/text()'
      processingCenter: 'eo:processingCenter/text()'
      creationDate: 'DIAS:onlineDate/text()'
      modificationDate: 'ns:updated/text()'
      processingDate: 'eo:processingDate/text()'
      sensorMode: 'eo:sensorMode/text()'
      archivingCenter: 'eo:archivingCenter/text()'
      processingMode: 'eo:processingMode/text()'

      # OpenSearch Parameters for Acquistion Parameters Search (Table 6)
      availabilityTime: 'DIAS:onlineDate/text()'
      acquisitionStation: 'eo:acquisitionStation/text()'
      acquisitionSubType: 'eo:acquisitionSubType/text()'
      startTimeFromAscendingNode:
        - 'timeStart={startTimeFromAscendingNode#to_iso_utc_datetime}'
        - 'DIAS:sensingStartDate/text()'
      completionTimeFromAscendingNode:
        - 'timeEnd={completionTimeFromAscendingNode#to_iso_utc_datetime}'
        - 'DIAS:sensingStopDate/text()'
      illuminationAzimuthAngle: 'eo:illuminationAzimuthAngle/text()'
      illuminationZenithAngle: 'eo:illuminationZenithAngle/text()'
      illuminationElevationAngle: 'eo:illuminationElevationAngle/text()'
      polarizationMode: 'eo:polarizationMode/text()'
      polarizationChannels: '{eo:polarisationChannels/text()#replace_str("/"," ")}'
      antennaLookDirection: 'eo:antennaLookDirection/text()'
      minimumIncidenceAngle: 'eo:minimumIncidenceAngle/text()'
      maximumIncidenceAngle: 'eo:maximumIncidenceAngle/text()'
      dopplerFrequency: 'eo:dopplerFrequency/text()'
      incidenceAngleVariation: 'eo:incidenceAngleVariation/text()'

      # Custom parameters (not defined in the base document referenced above)
      id:
        - 'uid={id#remove_extension}'
        - 'dc:identifier/text()'
      tileIdentifier:
        - 'tileIdentifier'
        - 'DIAS:tileIdentifier/text()'
      # The geographic extent of the product
      geometry:
        - 'geometry={geometry#to_rounded_wkt}'
        - '{georss:polygon|georss:where#from_georss}'
      defaultGeometry: '-180 -90 180 90'
      # The url of the quicklook
      quicklook: 'media:group/media:content[media:category="QUICKLOOK"]/@url'
      # The url to download the product "as is" (literal or as a template to be completed either after the search result
      # is obtained from the provider or during the eodag download phase)
      downloadLink: 'ns:link[@rel="enclosure"]/@href'
      # storageStatus: must be one of ONLINE, STAGING, OFFLINE
      storageStatus: '{DIAS:onlineStatus/text()#replace_str("Not Available","OFFLINE")}'
      # order link formated for POST request usage
      orderLink: 'https://apis.mundiwebservices.com/odrapi/0.1/request?{{"productId":"{id}","collectionId":"{platform}"}}'
      searchLink: 'https://{platform}.browse.catalog.mundiwebservices.com/opensearch?uid={id}'
      # Additional metadata provided by the providers but that don't appear in the reference spec
      thumbnail: 'media:group/media:content[media:category="THUMBNAIL"]/@url'
  download: !plugin
    type: S3RestDownload
    base_uri: 'https://mundiwebservices.com/dp'
    extract: true
    auth_error_code: 401
    bucket_path_level: 0
    # order mechanism
    order_enabled: true
    order_method: 'POST'
    order_headers:
      accept: application/json
      Content-Type: application/json
    order_on_response:
      metadata_mapping:
        order_id: '{$.requestId#replace_str("Not Available","")}'
        reorder_id: '{$.message.`sub(/.*requestId: ([a-z0-9]+)/, \\1)`#replace_str("Not Available","")}'
        orderStatusLink: 'https://apis.mundiwebservices.com/odrapi/0.1/request/{order_id}{reorder_id}'
    order_status_method: 'GET'
    order_status_percent: status
    order_status_success:
      status: Success
    order_status_on_success:
      need_search: true
      result_type: 'xml'
      results_entry: '//ns:entry'
      metadata_mapping:
        downloadLink: 'ns:link[@rel="enclosure"]/@href'
        storageStatus: 'DIAS:onlineStatus/text()'
  auth: !plugin
    # Mixed HTTPHeaderAuth and TokenAuth
    type: TokenAuth
    auth_uri: 'https://apis.mundiwebservices.com/token'
    token_type: json
    token_key: access_token
    credentials:
      grant_type: password
    headers:
      Authorization: Basic cXJic1pTVjBUWTdkZzlNRGQ0Q3ZQVXkyQV9NYToxMU5oNGtFQjFva2NvZlBlRkRYemhudWxGR3dh
      Cookie: "seeedtoken={apikey}"
  products:
    # S1
    S1_SAR_GRD:
      productType: GRD
      collection: Sentinel1
      metadata_mapping:
        cloudCover: 'null/text()'
    S1_SAR_SLC:
      productType: SLC
      collection: Sentinel1
      metadata_mapping:
        cloudCover: 'null/text()'
    S1_SAR_OCN:
      productType: OCN
      collection: Sentinel1
      metadata_mapping:
        cloudCover: 'null/text()'
    S1_SAR_RAW:
      productType: RAW
      collection: Sentinel1
      metadata_mapping:
        cloudCover: 'null/text()'
    # S2
    S2_MSI_L1C:
      productType: IMAGE
      processingLevel: L1C
      collection: Sentinel2
    S2_MSI_L2A:
      productType: IMAGE
      processingLevel: L2A
      collection: Sentinel2
    # S3 SRAL
    S3_SRA:
      productType: SR_1_SRA___
      collection: Sentinel3
      metadata_mapping:
        cloudCover: 'null/text()'
    S3_SRA_A:
      productType: SR_1_SRA_A_
      collection: Sentinel3
      metadata_mapping:
        cloudCover: 'null/text()'
    S3_SRA_BS:
      productType: SR_1_SRA_BS
      collection: Sentinel3
      metadata_mapping:
        cloudCover: 'null/text()'
    S3_LAN:
      productType: SR_2_LAN___
      collection: Sentinel3
      metadata_mapping:
        cloudCover: 'null/text()'
    # S3 OLCI
    S3_EFR:
      productType: OL_1_EFR___
      collection: Sentinel3
    S3_ERR:
      productType: OL_1_ERR___
      collection: Sentinel3
    S3_OLCI_L2LRR:
      productType: OL_2_LRR___
      collection: Sentinel3
    S3_OLCI_L2LFR:
      productType: OL_2_LFR___
      collection: Sentinel3
    # S3 SLSTR
    S3_SLSTR_L1RBT:
      productType: SL_1_RBT___
      collection: Sentinel3
    S3_SLSTR_L2LST:
      productType: SL_2_LST___
      collection: Sentinel3
    S3_SLSTR_L2FRP:
      productType: SL_2_FRP___
      collection: Sentinel3
    # S3 SY
    S3_SY_SYN:
      productType: SY_2_SYN___
      collection: Sentinel3
    S3_SY_V10:
      productType: SY_2_V10___
      collection: Sentinel3
    S3_SY_VG1:
      productType: SY_2_VG1___
      collection: Sentinel3
    S3_SY_VGP:
      productType: SY_2_VGP___
      collection: Sentinel3
    # S5P L1
    S5P_L1B_IR_SIR:
      productType: L1B_IR_SIR
      collection: Sentinel5p
    S5P_L1B_IR_UVN:
      productType: L1B_IR_UVN
      collection: Sentinel5p
    S5P_L1B_RA_BD1:
      productType: L1B_RA_BD1
      collection: Sentinel5p
    S5P_L1B_RA_BD2:
      productType: L1B_RA_BD2
      collection: Sentinel5p
    S5P_L1B_RA_BD3:
      productType: L1B_RA_BD3
      collection: Sentinel5p
    S5P_L1B_RA_BD4:
      productType: L1B_RA_BD4
      collection: Sentinel5p
    S5P_L1B_RA_BD5:
      productType: L1B_RA_BD5
      collection: Sentinel5p
    S5P_L1B_RA_BD6:
      productType: L1B_RA_BD6
      collection: Sentinel5p
    S5P_L1B_RA_BD7:
      productType: L1B_RA_BD7
      collection: Sentinel5p
    S5P_L1B_RA_BD8:
      productType: L1B_RA_BD8
      collection: Sentinel5p
    # S5P L2
    S5P_L2_NO2:
      productType: L2__NO2___
      collection: Sentinel5p
    S5P_L2_CLOUD:
      productType: L2__CLOUD_
      collection: Sentinel5p
    S5P_L2_O3:
      productType: L2__O3____
      collection: Sentinel5p
    S5P_L2_CO:
      productType: L2__CO____
      collection: Sentinel5p
    S5P_L2_AER_AI:
      productType: L2__AER_AI
      collection: Sentinel5p
    S5P_L2_O3_PR:
      productType: L2__O3__PR
      collection: Sentinel5p
    S5P_L2_O3_TCL:
      productType: L2__O3_TCL
      collection: Sentinel5p
    S5P_L2_AER_LH:
      productType: L2__AER_LH
      collection: Sentinel5p
    S5P_L2_HCHO:
      productType: L2__HCHO__
      collection: Sentinel5p
    S5P_L2_CH4:
      productType: L2__CH4___
      collection: Sentinel5p
    S5P_L2_NP_BD3:
      productType: L2__NP_BD3
      collection: Sentinel5p
    S5P_L2_NP_BD6:
      productType: L2__NP_BD6
      collection: Sentinel5p
    S5P_L2_NP_BD7:
      productType: L2__NP_BD7
      collection: Sentinel5p
    S5P_L2_SO2:
      productType: L2__SO2___
      collection: Sentinel5p
    GENERIC_PRODUCT_TYPE:
      productType: '{productType}'
      collection: '{collection}'
      instrument: '{instrument}'
      processingLevel: '{processingLevel}'
---
!provider
  name: onda
  priority: 0
  description: Serco DIAS
  roles:
    - host
  url: https://www.onda-dias.eu/cms/
  search: !plugin
    type: ODataV4Search
    api_endpoint: 'https://catalogue.onda-dias.eu/dias-catalogue/Products'
    need_auth: false
    dont_quote:
      - '['
      - ']'
      - '$'
      - '='
      - '&'
      - ':'
    pagination:
      count_endpoint: 'https://catalogue.onda-dias.eu/dias-catalogue/Products/$count'
      next_page_url_tpl: '{url}?{search}&$top={items_per_page}&$skip={skip}&$expand=Metadata'
      # 2021/03/19: 2000 is the max, if greater 200 response but contains an error message
      max_items_per_page: 2_000
    results_entry: 'value'
    literal_search_params:
      $format: json
    free_text_search_operations:
      $search:
        union: ' OR '
        wrapper: '"{}"'
        operations:
          AND:
            - 'footprint:"Intersects({geometry#to_rounded_wkt})"'
            - 'productType:{productType}'
            - 'platformName:{platform}'
            - 'cloudCoverPercentage:[0 TO {cloudCover}]'
            - 'beginPosition:[{startTimeFromAscendingNode#to_iso_utc_datetime} TO *]'
            - 'endPosition:[* TO {completionTimeFromAscendingNode#to_iso_utc_datetime}]'
            - '{id#remove_extension}'
            - 'platformSerialIdentifier:{platformSerialIdentifier}'
            - 'instrumentShortName:{instrument}'
            - 'processingLevel:{processingLevel}'
            - 'sensorType:{sensorType}'
            - 'topicCategory:{topicCategory}'
            - 'lineage:{lineage}'
            - 'orbitNumber:{orbitNumber}'
            - 'orbitDirection:{orbitDirection}'
            - 'processingBaseline:{productVersion}'
            - 'generalQualityFlag:{productQualityStatus}'
            - 'sensorOperationalMode:{sensorMode}'
            - 'tileIdentifier:{tileIdentifier}'
    discover_metadata:
      auto_discovery: true
      metadata_pattern: '^[a-zA-Z0-9]+$'
      search_param:
        free_text_search_operations:
          $search:
            operations:
              AND:
                - '{metadata}:{{{metadata}}}'
      metadata_path: '$.Metadata.*'
    per_product_metadata_query: false
    metadata_pre_mapping:
      metadata_path: '$.Metadata'
      metadata_path_id: 'id'
      metadata_path_value: 'value'
    metadata_mapping:
      # Opensearch resource identifier within the search engine context (in our case
      # within the context of the data provider)
      # Queryable parameters are set with null as 1st configuration list value to mark them as queryable,
      #   but `free_text_search_operations.$search.operations.AND` entries are then used instead.
      uid: '$.id'
      # OpenSearch Parameters for Collection Search (Table 3)
      productType:
        - null
        - '$.Metadata.productType'
      platform:
        - null
        - '$.Metadata.platformName'
      platformSerialIdentifier:
        - null
        - '$.Metadata.platformSerialIdentifier'
      instrument:
        - null
        - '$.Metadata.instrumentShortName'
      processingLevel:
        - null
        - '$.Metadata.processingLevel'
      sensorType:
        - null
        - '$.Metadata.sensorType'

      # INSPIRE obligated OpenSearch Parameters for Collection Search (Table 4)
      title: '$.Metadata.filename'
      topicCategory:
        - null
        - '$.Metadata.topicCategory'
      lineage:
        - null
        - '$.Metadata.lineage'

      # OpenSearch Parameters for Product Search (Table 5)
      orbitNumber:
        - null
        - '$.Metadata.orbitNumber'
      orbitDirection:
        - null
        - '$.Metadata.orbitDirection'
      cloudCover:
        - null
        - '$.Metadata.cloudCoverPercentage'
      productVersion:
        - null
        - '$.Metadata.processingBaseline'
      productQualityStatus:
        - null
        - '$.Metadata.generalQualityFlag'
      creationDate: '$.Metadata.creationDate'
      processingDate: '$.Metadata.processingDate'
      sensorMode:
        - null
        - '$.Metadata.sensorOperationalMode'

      # OpenSearch Parameters for Acquistion Parameters Search (Table 6)
      startTimeFromAscendingNode:
        - null
        - '$.beginPosition'
      completionTimeFromAscendingNode:
        - null
        - '$.endPosition'
      polarizationChannels: '{$.Metadata.polarisationChannels#replace_str(","," ")}'

      # Custom parameters (not defined in the base document referenced above)
      id:
        - null
        - '{$.Metadata.filename#remove_extension}'
      tileIdentifier:
        - null
        - '$.Metadata.tileIdentifier'
      # The geographic extent of the product
      geometry:
        - null
        - '$.footprint'
      # The url of the quicklook
      quicklook: '$.quicklook'
      # The url to download the product "as is" (literal or as a template to be completed either after the search result
      # is obtained from the provider or during the eodag download phase)
      downloadLink: '%(base_uri)s({uid})/$value'
      # storageStatus: must be one of ONLINE, STAGING, OFFLINE
      storageStatus: '{$.offline#get_group_name((?P<ONLINE>False)|(?P<OFFLINE>True))}'
      # Url used for ordering product if it is offline/archived
      orderLink: 'https://catalogue.onda-dias.eu/dias-catalogue/Products({uid})/Ens.Order'
  products:
    # S1
    S1_SAR_OCN:
      productType: '*OCN*'
      metadata_mapping:
        cloudCover: '$.null'
    S1_SAR_GRD:
      productType: '*GRD*'
      metadata_mapping:
        cloudCover: '$.null'
    S1_SAR_SLC:
      productType: '*SLC*'
      metadata_mapping:
        cloudCover: '$.null'
    S1_SAR_RAW:
      productType: '*RAW*'
      metadata_mapping:
        cloudCover: '$.null'
    # S2
    S2_MSI_L1C:
      productType: S2MSI1C
    S2_MSI_L2A:
      productType: S2MSI2A
    # S3 SRAL
    S3_SRA:
      productType: SR_1_SRA___
      metadata_mapping:
        cloudCover: '$.null'
    S3_SRA_A:
      productType: SR_1_SRA_A_
      metadata_mapping:
        cloudCover: '$.null'
    S3_SRA_BS:
      productType: SR_1_SRA_BS
      metadata_mapping:
        cloudCover: '$.null'
    S3_LAN:
      productType: SR_2_LAN___
      metadata_mapping:
        cloudCover: '$.null'
    S3_WAT:
      productType: SR_2_WAT___
      metadata_mapping:
        cloudCover: '$.null'
    # S3 OLCI
    S3_EFR:
      productType: OL_1_EFR___
    S3_ERR:
      productType: OL_1_ERR___
    S3_OLCI_L2LFR:
      productType: OL_2_LFR___
    S3_OLCI_L2LRR:
      productType: OL_2_LRR___
    S3_OLCI_L2WRR:
      productType: OL_2_WRR___
    S3_OLCI_L2WFR:
      productType: OL_2_WFR___
    # S3 SLSTR
    S3_SLSTR_L1RBT:
      productType: SL_1_RBT___
    S3_SLSTR_L2LST:
      productType: SL_2_LST___
    S3_SLSTR_L2WST:
      productType: SL_2_WST___
    S3_SLSTR_L2FRP:
      productType: SL_2_FRP___
    # S3 SY
    S3_SY_AOD:
      productType: SY_2_AOD___
    S3_SY_SYN:
      productType: SY_2_SYN___
    S3_SY_V10:
      productType: SY_2_V10___
    S3_SY_VG1:
      productType: SY_2_VG1___
    S3_SY_VGP:
      productType: SY_2_VGP___
    # S5P L1
    S5P_L1B_RA_BD1:
      productType: L1B_RA_BD1
    S5P_L1B_RA_BD2:
      productType: L1B_RA_BD2
    S5P_L1B_RA_BD3:
      productType: L1B_RA_BD3
    S5P_L1B_RA_BD4:
      productType: L1B_RA_BD4
    S5P_L1B_RA_BD5:
      productType: L1B_RA_BD5
    S5P_L1B_RA_BD6:
      productType: L1B_RA_BD6
    S5P_L1B_RA_BD7:
      productType: L1B_RA_BD7
    S5P_L1B_RA_BD8:
      productType: L1B_RA_BD8
    # S5P L2
    S5P_L2_NO2:
      productType: L2__NO2___
    S5P_L2_CLOUD:
      productType: L2__CLOUD_
    S5P_L2_O3:
      productType: L2__O3____
    S5P_L2_CO:
      productType: L2__CO____
    S5P_L2_AER_AI:
      productType: L2__AER_AI
    S5P_L2_O3_PR:
      productType: L2__O3__PR
    S5P_L2_AER_LH:
      productType: L2__AER_LH
    S5P_L2_HCHO:
      productType: L2__HCHO__
    S5P_L2_CH4:
      productType: L2__CH4___
    S5P_L2_NP_BD3:
      productType: L2__NP_BD3
    S5P_L2_NP_BD6:
      productType: L2__NP_BD6
    S5P_L2_NP_BD7:
      productType: L2__NP_BD7
    S5P_L2_SO2:
      productType: L2__SO2___
    # Landsat
    L8_OLI_TIRS_C1L1:
      platform: 'Landsat-*'
    GENERIC_PRODUCT_TYPE:
      productType: '{productType}'
      platform: '{platform}'
  download: !plugin
    type: HTTPDownload
    base_uri: 'https://catalogue.onda-dias.eu/dias-catalogue/Products'
    extract: true
    auth_error_code: 401
    order_enabled: true
    order_method: 'POST'
    order_headers:
      Content-Type: application/json
  auth: !plugin
    type: GenericAuth

---
!provider
  name: astraea_eod
  priority: 0
  roles:
    - host
  description: Astraea Earth OnDemand
  url: https://earthondemand.astraea.earth
  search: !plugin
    type: StacSearch
    api_endpoint: https://eod-catalog-svc-prod.astraea.earth/search
    need_auth: false
    pagination:
      # 2021/03/19: The docs (https://eod-catalog-svc-prod.astraea.earth/api.html#operation/getSearchSTAC)
      # say the max is 10_000. In practice 1_000 products are returned if more are asked (even greater
      # than 10_000), without any error.
      # This provider doesn't implement any pagination, let's just try to get the maximum number of
      # products available at once then, so we stick to 10_000.
      max_items_per_page: 10_000
    metadata_mapping:
      # redefine the following mapppings as the provider does not support advanced queries/filtering,
      # these parameters will not be queryable
      doi: '$.properties."sci:doi"'
      processingLevel: '$.properties."processing:level"'
      platform: '$.properties.constellation'
      platformSerialIdentifier: '$.properties.platform'
      instrument: '$.properties.instruments'
      # INSPIRE obligated OpenSearch Parameters for Collection Search (Table 4)
      title: '$.id'
      abstract: '$.properties.description'
      resolution: '$.properties.gsd'
      publicationDate: '$.properties.published'
      # OpenSearch Parameters for Product Search (Table 5)
      orbitNumber: '$.properties."sat:relative_orbit"'
      orbitDirection: '$.properties."sat:orbit_state"'
      cloudCover: '$.properties."eo:cloud_cover"'
      sensorMode: '$.properties."sar:instrument_mode"'
      creationDate: '$.properties.created'
      modificationDate: '$.properties.updated'
      productVersion: '$.properties.version'
      # OpenSearch Parameters for Acquistion Parameters Search (Table 6)
      availabilityTime: '$.properties.availabilityTime'
      acquisitionStation: '$.properties.acquisitionStation'
      acquisitionSubType: '$.properties.acquisitionSubType'
      illuminationAzimuthAngle: '$.properties."view:sun_azimuth"'
      illuminationElevationAngle: '$.properties."view:sun_elevation"'
      polarizationChannels: '$.properties."sar:polarizations"'
      dopplerFrequency: '$.properties."sar:frequency_band"'
  products:
    S1_SAR_GRD:
      productType: sentinel1_l1c_grd
      metadata_mapping:
        cloudCover: '$.null'
        platformSerialIdentifier: '$.id.`split(_, 0, -1)`'
        polarizationMode: '$.id.`sub(/.{14}([A-Z]{2}).*/, \\1)`'
        awsPath: '$.assets.productInfo.href.`sub(/(.*)\/productInfo\.json/, \\1)`'
        assets: |
          {$.assets#dict_update([["manifest.safe",[["title","manifest.safe"],["href","{awsPath}/manifest.safe"],["roles",["metadata"]],["type","application/xml"]]]])}
    S2_MSI_L1C:
      productType: sentinel2_l1c
      metadata_mapping:
        platformSerialIdentifier: '$.id.`split(_, 0, -1)`'
        tileInfo: '{$.assets.tileInfo.href#replace_str(r"s3(.*)sentinel-s2-l1c/",r"https\1roda.sentinel-hub.com/sentinel-s2-l1c/")}'
        tilePath: |
          $.assets.tileInfo.href.`sub(/.*\/sentinel-s2-l1c\/(tiles\/.*)\/tileInfo\.json/, \\1)`
    S2_MSI_L2A:
      productType: sentinel2_l2a
      metadata_mapping:
        platformSerialIdentifier: '$.id.`split(_, 0, -1)`'
        tileInfo: '{$.assets.tileInfo.href#replace_str(r"s3(.*)sentinel-s2-l2a/",r"https\1roda.sentinel-hub.com/sentinel-s2-l2a/")}'
        tilePath: |
          $.assets.tileInfo.href.`sub(/.*\/sentinel-s2-l2a\/(tiles\/.*)\/tileInfo\.json/, \\1)`
    LANDSAT_C2L1:
      productType: landsat8_c2l1t1
    MODIS_MCD43A4:
      productType: mcd43a4
    NAIP:
      productType: naip
    GENERIC_PRODUCT_TYPE:
      productType: '{productType}'
  download: !plugin
    type: AwsDownload
    requester_pays: True
    flatten_top_dirs: True
    products:
      S1_SAR_GRD:
        default_bucket: 'sentinel-s1-l1c'
        build_safe: true
        complementary_url_key:
          - awsPath
      S2_MSI_L1C:
        default_bucket: 'sentinel-s2-l1c'
        build_safe: true
        fetch_metadata:
          fetch_url: '{tileInfo}'
          fetch_format: json
          update_metadata:
            title: '$.productName'
            productPath: '$.productPath'
        complementary_url_key:
          - productPath
          - tilePath
      S2_MSI_L2A:
        default_bucket: 'sentinel-s2-l2a'
        build_safe: true
        fetch_metadata:
          fetch_url: '{tileInfo}'
          fetch_format: json
          update_metadata:
            title: '$.productName'
            productPath: '$.productPath'
        complementary_url_key:
          - productPath
          - tilePath
  auth: !plugin
    type: AwsAuth

---
!provider
  name: usgs_satapi_aws
  priority: 0
  roles:
    - host
  description: USGS Landsatlook SAT API
  url: https://landsatlook.usgs.gov/stac-server
  search: !plugin
    type: StacSearch
    api_endpoint: https://landsatlook.usgs.gov/stac-server/search
    need_auth: false
    pagination:
      # 2021/03/19: no more than 10_000 (if greater, returns a 500 error code)
      # but in practive if an Internal Server Error is returned for more than
      # about 500 products.
      max_items_per_page: 500
    metadata_mapping:
      assets: '{$.assets#recursive_sub_str(r"https?(.*)landsatlook.usgs.gov/data/",r"s3\1usgs-landsat/")}'
      awsProductId: '{$.assets.thumbnail.href#replace_str(r".+/([A-Z0-9_]+)/[\w.]+$",r"\1")}'
  products:
    LANDSAT_C2L1:
      productType: landsat-c2l1
    LANDSAT_C2L2_SR:
      productType: landsat-c2l2-sr
    LANDSAT_C2L2_ST:
      productType: landsat-c2l2-st
    LANDSAT_C2L2ALB_BT:
      productType: landsat-c2l2alb-bt
    LANDSAT_C2L2ALB_SR:
      productType: landsat-c2l2alb-sr
    LANDSAT_C2L2ALB_ST:
      productType: landsat-c2l2alb-st
    LANDSAT_C2L2ALB_TA:
      productType: landsat-c2l2alb-ta
    GENERIC_PRODUCT_TYPE:
      productType: '{productType}'
  download: !plugin
    type: AwsDownload
    requester_pays: True
    flatten_top_dirs: True
  auth: !plugin
    type: AwsAuth

---
!provider
  name: earth_search
  priority: 0
  roles:
    - host
  description: Earth Search
  url: https://www.element84.com/earth-search/
  search: !plugin
    type: StacSearch
    api_endpoint: https://earth-search.aws.element84.com/v0/search
    need_auth: false
    discover_product_types:
      results_entry: '$.collections[?id!="sentinel-s2-l2a-cogs"]'
    pagination:
      # Override the default next page url key path of StacSearch because the next link returned
      # by Earth Search is invalid (as of 2021/04/29). Entry set to null (None) to avoid using the
      # next page retrieval mechanism, `next_page_url_tpl` will be used instead (inherited from StacSearch)
      # Remove that entry if Earth Search updates that and returns a valid link.
      next_page_url_key_path: null
      # 2021/04/28: Earth-Search relies on Sat-API whose docs (http://sat-utils.github.io/sat-api/#search-stac-items-by-simple-filtering-)
      # say the max is 10_000. In practice a too high number (e.g. 5_000) returns a 502 error ({"message": "Internal server error"}).
      # Let's set it to a more robust number: 500
      max_items_per_page: 500
    metadata_mapping:
      utmZone:
        - '{{"query":{{"sentinel:utm_zone":{{"eq":"{utmZone}"}}}}}}'
        - '$.properties."sentinel:utm_zone"'
      latitudeBand:
        - '{{"query":{{"sentinel:latitude_band":{{"eq":"{latitudeBand}"}}}}}}'
        - '$.properties."sentinel:latitude_band"'
      gridSquare:
        - '{{"query":{{"sentinel:grid_square":{{"eq":"{gridSquare}"}}}}}}'
        - '$.properties."sentinel:grid_square"'
      tileIdentifier:
        - '{{"query":{{"sentinel:utm_zone":{{"eq":"{tileIdentifier#slice_str(0,2,1)}"}},"sentinel:latitude_band":{{"eq":"{tileIdentifier#slice_str(2,3,1)}"}},"sentinel:grid_square":{{"eq":"{tileIdentifier#slice_str(3,5,1)}"}}}}}}'
        - '{utmZone}{latitudeBand}{gridSquare}'
  products:
    S2_MSI_L1C:
      productType: sentinel-s2-l1c
      metadata_mapping:
        title: '$.properties."sentinel:product_id"'
        platformSerialIdentifier: '$.id.`split(_, 0, -1)`'
        polarizationMode: '$.id.`sub(/.{14}([A-Z]{2}).*/, \\1)`'
        productPath: |
          $.properties."sentinel:product_id".`sub(/([S2AB]{3})_MSIL1C_([0-9]{4})([0-9]{2})([0-9]{2})(T.*)/, products!\\2!\\3!\\4!\\1_MSIL1C_\\2\\3\\4\\5)`.`sub(/!0*/, /)`
        tilePath: |
          $.assets.info.href.`sub(/.*/sentinel-s2-l1c\/(tiles\/.*)\/tileInfo\.json/, \\1)`
        utmZone:
          - '{{"query":{{"mgrs:utm_zone":{{"eq":"{utmZone}"}}}}}}'
          - '$.properties."mgrs:utm_zone"'
        latitudeBand:
          - '{{"query":{{"mgrs:latitude_band":{{"eq":"{latitudeBand}"}}}}}}'
          - '$.properties."mgrs:latitude_band"'
        gridSquare:
          - '{{"query":{{"mgrs:grid_square":{{"eq":"{gridSquare}"}}}}}}'
          - '$.properties."mgrs:grid_square"'
        tileIdentifier:
          - '{{"query":{{"mgrs:utm_zone":{{"eq":"{tileIdentifier#slice_str(0,2,1)}"}},"mgrs:latitude_band":{{"eq":"{tileIdentifier#slice_str(2,3,1)}"}},"mgrs:grid_square":{{"eq":"{tileIdentifier#slice_str(3,5,1)}"}}}}}}'
          - '{utmZone}{latitudeBand}{gridSquare}'
    S2_MSI_L2A:
      productType: sentinel-s2-l2a
      metadata_mapping:
        title: '$.properties."sentinel:product_id"'
        platformSerialIdentifier: '$.id.`split(_, 0, -1)`'
        polarizationMode: '$.id.`sub(/.{14}([A-Z]{2}).*/, \\1)`'
        productPath: |
          $.properties."sentinel:product_id".`sub(/([S2AB]{3})_MSIL2A_([0-9]{4})([0-9]{2})([0-9]{2})(T.*)/, products!\\2!\\3!\\4!\\1_MSIL2A_\\2\\3\\4\\5)`.`sub(/!0*/, /)`
        tilePath: |
          $.assets.info.href.`sub(/.*/sentinel-s2-l2a\/(tiles\/.*)\/tileInfo\.json/, \\1)`
    L8_OLI_TIRS_C1L1:
      productType: landsat-8-l1-c1
    GENERIC_PRODUCT_TYPE:
      productType: '{productType}'
  download: !plugin
    type: AwsDownload
    requester_pays: True
    flatten_top_dirs: True
    products:
      S2_MSI_L1C:
        default_bucket: 'sentinel-s2-l1c'
        build_safe: true
        complementary_url_key:
          - productPath
          - tilePath
      S2_MSI_L2A:
        default_bucket: 'sentinel-s2-l2a'
        build_safe: true
        complementary_url_key:
          - productPath
          - tilePath
  auth: !plugin
    type: AwsAuth

---
!provider
  name: earth_search_cog
  priority: 0
  roles:
    - host
  description: Earth Search with Cloud Optimized GeoTIFF (COG) formatted assets
  url: https://www.element84.com/earth-search/
  search: !plugin
    type: StacSearch
    api_endpoint: https://earth-search.aws.element84.com/v0/search
    need_auth: false
    discover_product_types:
      fetch_url: null
    pagination:
      # Override the default next page url key path of StacSearch because the next link returned
      # by Earth Search is invalid (as of 2021/04/29). Entry set to null (None) to avoid using the
      # next page retrieval mechanism, `next_page_url_tpl` will be used instead (inherited from StacSearch)
      # Remove that entry if Earth Search updates that and returns a valid link.
      next_page_url_key_path: null
      # 2021/04/28: Earth-Search relies on Sat-API whose docs (http://sat-utils.github.io/sat-api/#search-stac-items-by-simple-filtering-)
      # say the max is 10_000. In practice a too high number (e.g. 5_000) returns a 502 error ({"message": "Internal server error"}).
      # Let's set it to a more robust number: 500
      max_items_per_page: 500
    metadata_mapping:
      platformSerialIdentifier: '$.id.`split(_, 0, -1)`'
      polarizationMode: '$.id.`sub(/.{14}([A-Z]{2}).*/, \\1)`'
  products:
    S2_MSI_L2A_COG:
      productType: sentinel-s2-l2a-cogs
    GENERIC_PRODUCT_TYPE:
      productType: '{productType}'
  download: !plugin
    type: HTTPDownload
    base_uri: 'https://sentinel-cogs.s3.us-west-2.amazonaws.com'
---
!provider
  name: earth_search_gcs
  priority: 0
  roles:
    - host
  description: Google Cloud Storage through Earth Search
  url: https://www.element84.com/earth-search/
  search: !plugin
    type: StacSearch
    api_endpoint: https://earth-search.aws.element84.com/v0/search
    need_auth: false
    discover_product_types:
      fetch_url: null
    pagination:
      # Override the default next page url key path of StacSearch because the next link returned
      # by Earth Search is invalid (as of 2021/04/29). Entry set to null (None) to avoid using the
      # next page retrieval mechanism, `next_page_url_tpl` will be used instead (inherited from StacSearch)
      # Remove that entry if Earth Search updates that and returns a valid link.
      next_page_url_key_path: null
      # 2021/04/28: Earth-Search relies on Sat-API whose docs (http://sat-utils.github.io/sat-api/#search-stac-items-by-simple-filtering-)
      # say the max is 10_000. In practice a too high number (e.g. 5_000) returns a 502 error ({"message": "Internal server error"}).
      # Let's set it to a more robust number: 500
      max_items_per_page: 500
  products:
    S2_MSI_L1C:
      productType: sentinel-s2-l1c
      metadata_mapping:
        title: '$.properties."sentinel:product_id"'
        platformSerialIdentifier: '$.id.`split(_, 0, -1)`'
        polarizationMode: '$.id.`sub(/.{14}([A-Z]{2}).*/, \\1)`'
        utmZone: '$.properties."sentinel:utm_zone"'
        latitudeBand: '$.properties."sentinel:latitude_band"'
        gridSquare: '$.properties."sentinel:grid_square"'
        downloadLink: 's3://gcp-public-data-sentinel-2/tiles/{utmZone}/{latitudeBand}/{gridSquare}/{title}.SAFE'
    L8_OLI_TIRS_C1L1:
      productType: landsat-8-l1-c1
      metadata_mapping:
        wrsPath: '$.properties."landsat:wrs_path"'
        wrsRow: '$.properties."landsat:wrs_row"'
        downloadLink: 's3://gcp-public-data-landsat/LC08/01/{wrsPath:03d}/{wrsRow:03d}/{title}'
    GENERIC_PRODUCT_TYPE:
      productType: '{productType}'
  download: !plugin
    type: AwsDownload
    base_uri: https://storage.googleapis.com
    ignore_assets: True
    products:
      S2_MSI_L1C:
        default_bucket: 'gcp-public-data-sentinel-2'
  auth: !plugin
    type: AwsAuth
---
!provider
  name: ecmwf
  priority: 0
  description: ECMWF archive products
  roles:
    - host
  url: https://www.ecmwf.int
  api: !plugin
    type: EcmwfApi
    api_endpoint: https://api.ecmwf.int/v1
    extract: false
    metadata_mapping:
      productType: '$.productType'
      title: '$.id'
      startTimeFromAscendingNode: '{$.startTimeFromAscendingNode#to_iso_date}'
      completionTimeFromAscendingNode:
        - 'date={startTimeFromAscendingNode#to_iso_date}/to/{completionTimeFromAscendingNode#to_iso_date(-1,)}'
        - '{$.completionTimeFromAscendingNode#to_iso_date}'
      id: '$.id'
      # The geographic extent of the product
      geometry:
        - 'area={geometry#to_nwse_bounds_str(/)}'
        - '$.geometry'
      # storageStatus set to ONLINE for consistency between providers
      storageStatus: '{$.null#replace_str("Not Available","ONLINE")}'
      downloadLink: 'https://apps.ecmwf.int/datasets/data/{dataset}'
      # ECMWF/MARS specific parameters
      # Full list here https://confluence.ecmwf.int/display/UDOC/Keywords+in+MARS+and+Dissemination+requests
      accuracy:
        - accuracy
        - '$.accuracy'
      anoffset:
        - anoffset
        - '$.anoffset'
      bitmap:
        - bitmap
        - '$.bitmap'
      block:
        - block
        - '$.block'
      channel:
        - channel
        - '$.channel'
      class:
        - class
        - '$.class'
      database:
        - database
        - '$.database'
      dataset:
        - dataset
        - '$.dataset'
      diagnostic:
        - diagnostic
        - '$.diagnostic'
      direction:
        - direction
        - '$.direction'
      domain:
        - domain
        - '$.domain'
      duplicates:
        - duplicates
        - '$.duplicates'
      expect:
        - expect
        - '$.expect'
      expver:
        - expver
        - '$.expver'
      fcmonth:
        - fcmonth
        - '$.fcmonth'
      fcperiod:
        - fcperiod
        - '$.fcperiod'
      fieldset:
        - fieldset
        - '$.fieldset'
      filter:
        - filter
        - '$.filter'
      format:
        - format
        - '$.format'
      frame:
        - frame
        - '$.frame'
      frequency:
        - frequency
        - '$.frequency'
      grid:
        - grid
        - '$.grid'
      hdate:
        - hdate
        - '$.hdate'
      ident:
        - ident
        - '$.ident'
      interpolation:
        - interpolation
        - '$.interpolation'
      intgrid:
        - intgrid
        - '$.intgrid'
      iteration:
        - iteration
        - '$.iteration'
      latitude:
        - latitude
        - '$.latitude'
      levelist:
        - levelist
        - '$.levelist'
      levtype:
        - levtype
        - '$.levtype'
      longitude:
        - longitude
        - '$.longitude'
      lsm:
        - lsm
        - '$.lsm'
      method:
        - method
        - '$.method'
      number:
        - number
        - '$.number'
      obsgroup:
        - obsgroup
        - '$.obsgroup'
      obstype:
        - obstype
        - '$.obstype'
      origin:
        - origin
        - '$.origin'
      packing:
        - packing
        - '$.packing'
      padding:
        - padding
        - '$.padding'
      param:
        - param
        - '$.param'
      priority:
        - priority
        - '$.priority'
      product:
        - product
        - '$.product'
      range:
        - range
        - '$.range'
      refdate:
        - refdate
        - '$.refdate'
      reference:
        - reference
        - '$.reference'
      reportype:
        - reportype
        - '$.reportype'
      repres:
        - repres
        - '$.repres'
      resol:
        - resol
        - '$.resol'
      rotation:
        - rotation
        - '$.rotation'
      section:
        - section
        - '$.section'
      source:
        - source
        - '$.source'
      step:
        - step
        - '$.step'
      stream:
        - stream
        - '$.stream'
      system:
        - system
        - '$.system'
      target:
        - target
        - '$.target'
      time:
        - time
        - '$.time'
      truncation:
        - truncation
        - '$.truncation'
      type:
        - type
        - '$.type'
      use:
        - use
        - '$.use'
  products:
    # See Archive Catalog in https://apps.ecmwf.int/archive-catalogue/
    # See available Public Datasets in https://apps.ecmwf.int/datasets/
    TIGGE_CF_SFC:
      class: ti
      dataset: tigge
      expver: prod
      type: cf
      levtype: sfc
      origin: ecmf
      grid: 0.5/0.5
      param: 59/134/136/146/147/151/165/166/167/168/172/176/177/179/189/235/228001/228002/228039/228139/228141/228144/228164/228228
      step: 0
      time: 00:00
    GENERIC_PRODUCT_TYPE:
      dataset: '{productType}'
---
!provider
  name: cop_ads
  priority: 0
  description: Copernicus Atmosphere Data Store
  roles:
    - host
  url: https://ads.atmosphere.copernicus.eu/
  api: !plugin
    type: CdsApi
    api_endpoint: https://ads.atmosphere.copernicus.eu/api/v2
    extract: false
    metadata_mapping:
      productType: '$.productType'
      title: '$.id'
      startTimeFromAscendingNode: '{$.startTimeFromAscendingNode#to_iso_date}'
      completionTimeFromAscendingNode:
        - 'date={startTimeFromAscendingNode#to_iso_date}/{completionTimeFromAscendingNode#to_iso_date(-1,)}'
        - '{$.completionTimeFromAscendingNode#to_iso_date}'
      id: '$.id'
      # The geographic extent of the product
      geometry:
        - 'area={geometry#to_nwse_bounds_str(/)}'
        - '$.geometry'
      # storageStatus set to ONLINE for consistency between providers
      storageStatus: '{$.null#replace_str("Not Available","ONLINE")}'
      downloadLink: 'https://ads.atmosphere.copernicus.eu/cdsapp#!/dataset/{dataset}'
      # Copernicus ADS specific parameters
      accuracy:
        - accuracy
        - '$.accuracy'
      anoffset:
        - anoffset
        - '$.anoffset'
      api_product_type:
        - product_type
        - '$.api_product_type'
      bitmap:
        - bitmap
        - '$.bitmap'
      block:
        - block
        - '$.block'
      channel:
        - channel
        - '$.channel'
      class:
        - class
        - '$.class'
      database:
        - database
        - '$.database'
      dataset:
        - dataset
        - '$.dataset'
      date_range:
        - date_range
        - '$.date_range'
      day:
        - day
        - '$.day'
      diagnostic:
        - diagnostic
        - '$.diagnostic'
      direction:
        - direction
        - '$.direction'
      domain:
        - domain
        - '$.domain'
      duplicates:
        - duplicates
        - '$.duplicates'
      expect:
        - expect
        - '$.expect'
      expver:
        - expver
        - '$.expver'
      fcmonth:
        - fcmonth
        - '$.fcmonth'
      fcperiod:
        - fcperiod
        - '$.fcperiod'
      fieldset:
        - fieldset
        - '$.fieldset'
      filter:
        - filter
        - '$.filter'
      format:
        - format
        - '$.format'
      frame:
        - frame
        - '$.frame'
      frequency:
        - frequency
        - '$.frequency'
      grid:
        - grid
        - '$.grid'
      hdate:
        - hdate
        - '$.hdate'
      ident:
        - ident
        - '$.ident'
      interpolation:
        - interpolation
        - '$.interpolation'
      intgrid:
        - intgrid
        - '$.intgrid'
      iteration:
        - iteration
        - '$.iteration'
      latitude:
        - latitude
        - '$.latitude'
      levelist:
        - levelist
        - '$.levelist'
      leadtime_hour:
        - leadtime_hour
        - '$.leadtime_hour'
      levtype:
        - levtype
        - '$.levtype'
      longitude:
        - longitude
        - '$.longitude'
      lsm:
        - lsm
        - '$.lsm'
      method:
        - method
        - '$.method'
      model_level:
        - model_level
        - '$.model_level'
      month:
        - month
        - '$.month'
      number:
        - number
        - '$.number'
      obsgroup:
        - obsgroup
        - '$.obsgroup'
      obstype:
        - obstype
        - '$.obstype'
      origin:
        - origin
        - '$.origin'
      packing:
        - packing
        - '$.packing'
      padding:
        - padding
        - '$.padding'
      param:
        - param
        - '$.param'
      pressure_level:
        - pressure_level
        - '$.pressure_level'
      priority:
        - priority
        - '$.priority'
      product:
        - product
        - '$.product'
      range:
        - range
        - '$.range'
      refdate:
        - refdate
        - '$.refdate'
      reference:
        - reference
        - '$.reference'
      reportype:
        - reportype
        - '$.reportype'
      repres:
        - repres
        - '$.repres'
      resol:
        - resol
        - '$.resol'
      rotation:
        - rotation
        - '$.rotation'
      section:
        - section
        - '$.section'
      source:
        - source
        - '$.source'
      step:
        - step
        - '$.step'
      stream:
        - stream
        - '$.stream'
      system:
        - system
        - '$.system'
      target:
        - target
        - '$.target'
      time:
        - time
        - '$.time'
      truncation:
        - truncation
        - '$.truncation'
      type:
        - type
        - '$.type'
      use:
        - use
        - '$.use'
      variable:
        - variable
        - '$.variable'
      year:
        - year
        - '$.year'
  products:
    # See available Public Datasets in https://ads.atmosphere.copernicus.eu/cdsapp#!/search?type=dataset
    CAMS_GACF_AOT:
      dataset: cams-global-atmospheric-composition-forecasts
      stream: oper
      class: mc
      expver: '0001'
      step: 0
      levtype: SFC
      variable:
        - sea_salt_aerosol_optical_depth_550nm
        - dust_aerosol_optical_depth_550nm
        - organic_matter_aerosol_optical_depth_550nm
        - black_carbon_aerosol_optical_depth_550nm
        - sulphate_aerosol_optical_depth_550nm
      time: '00:00'
      leadtime_hour: 0
      type: forecast
      format: netcdf
    CAMS_GACF_RH:
      dataset: cams-global-atmospheric-composition-forecasts
      stream: oper
      class: mc
      expver: '0001'
      step: 0
      variable: 'relative_humidity'
      pressure_level: ['1', '2', '3', '5', '7', '10', '20', '30', '50', '70', '100', '150', '200', '250', '300', '400', '500', '600', '700', '850', '925', '1000']
      time: '00:00'
      leadtime_hour: 0
      type: forecast
      format: netcdf
    CAMS_GACF_MR:
      dataset: cams-global-atmospheric-composition-forecasts
      stream: oper
      class: mc
      expver: '0001'
      step: 0
      variable:
        - sea_salt_aerosol_0.03-0.5um_mixing_ratio
        - sea_salt_aerosol_0.5-5um_mixing_ratio
        - sea_salt_aerosol_5-20um_mixing_ratio
        - dust_aerosol_0.03-0.55um_mixing_ratio
        - dust_aerosol_0.55-0.9um_mixing_ratio
        - dust_aerosol_0.9-20um_mixing_ratio
        - hydrophilic_organic_matter_aerosol_mixing_ratio
        - hydrophobic_organic_matter_aerosol_mixing_ratio
        - hydrophilic_black_carbon_aerosol_mixing_ratio
        - hydrophobic_black_carbon_aerosol_mixing_ratio
        - sulphate_aerosol_mixing_ratio
      model_level: ['1', '2', '3', '4', '5', '6', '7', '8', '9', '10', '11', '12', '13', '14', '15', '16', '17', '18', '19', '20', '21', '22', '23', '24', '25', '26', '27', '28', '29', '30', '31', '32', '33', '34', '35', '36', '37', '38', '39', '40', '41', '42', '43', '44', '45', '46', '47', '48', '49', '50', '51', '52', '53', '54', '55', '56', '57', '58', '59', '60', '61']
      time: '00:00'
      leadtime_hour: 0
      type: forecast
      format: netcdf
    CAMS_EAC4:
      dataset: cams-global-reanalysis-eac4
      stream: oper
      class: mc
      expver: '0001'
      variable:
        - dust_aerosol_0.03-0.55um_mixing_ratio
        - dust_aerosol_0.55-0.9um_mixing_ratio
        - dust_aerosol_0.9-20um_mixing_ratio
        - dust_aerosol_optical_depth_550nm
        - hydrophilic_black_carbon_aerosol_mixing_ratio
        - hydrophilic_organic_matter_aerosol_mixing_ratio
        - hydrophobic_black_carbon_aerosol_mixing_ratio
        - hydrophobic_organic_matter_aerosol_mixing_ratio
        - sea_salt_aerosol_0.03-0.5um_mixing_ratio
        - sea_salt_aerosol_0.5-5um_mixing_ratio
        - sea_salt_aerosol_5-20um_mixing_ratio
        - sea_salt_aerosol_optical_depth_550nm
        - sulphate_aerosol_optical_depth_550nm
      model_level: ['1', '2', '3', '4', '5', '6', '7', '8', '9', '10', '11', '12', '13', '14', '15', '16', '17', '18', '19', '20', '21', '22', '23', '24', '25', '26', '27', '28', '29', '30', '31', '32', '33', '34', '35', '36', '37', '38', '39', '40', '41', '42', '43', '44', '45', '46', '47', '48', '49', '50', '51', '52', '53', '54', '55', '56', '57', '58', '59', '60']
      time: '00:00'
      format: netcdf
    GENERIC_PRODUCT_TYPE:
      dataset: '{productType}'
      stream: oper
      class: mc
      expver: '0001'
      step: 0
      time: '00:00'
      format: netcdf
---
!provider
  name: cop_cds
  priority: 0
  description: Copernicus Climate Data Store
  roles:
    - host
  url: https://cds.climate.copernicus.eu/
  api: !plugin
    type: CdsApi
    api_endpoint: https://cds.climate.copernicus.eu/api/v2
    extract: false
    metadata_mapping:
      productType: '$.productType'
      title: '$.id'
      startTimeFromAscendingNode: '{$.startTimeFromAscendingNode#to_iso_date}'
      completionTimeFromAscendingNode:
        - 'date={startTimeFromAscendingNode#to_iso_date}/{completionTimeFromAscendingNode#to_iso_date(-1,)}'
        - '{$.completionTimeFromAscendingNode#to_iso_date}'
      id: '$.id'
      # The geographic extent of the product
      geometry:
        - 'area={geometry#to_nwse_bounds_str(/)}'
        - '$.geometry'
      # storageStatus set to ONLINE for consistency between providers
      storageStatus: '{$.null#replace_str("Not Available","ONLINE")}'
      downloadLink: 'https://cds.climate.copernicus.eu/cdsapp#!/dataset/{dataset}'
      # Copernicus CDS specific parameters
      accuracy:
        - accuracy
        - '$.accuracy'
      anoffset:
        - anoffset
        - '$.anoffset'
      api_product_type:
        - product_type
        - '$.api_product_type'
      bitmap:
        - bitmap
        - '$.bitmap'
      block:
        - block
        - '$.block'
      channel:
        - channel
        - '$.channel'
      class:
        - class
        - '$.class'
      database:
        - database
        - '$.database'
      dataset:
        - dataset
        - '$.dataset'
      date_range:
        - date_range
        - '$.date_range'
      day:
        - day
        - '$.day'
      diagnostic:
        - diagnostic
        - '$.diagnostic'
      direction:
        - direction
        - '$.direction'
      domain:
        - domain
        - '$.domain'
      duplicates:
        - duplicates
        - '$.duplicates'
      expect:
        - expect
        - '$.expect'
      expver:
        - expver
        - '$.expver'
      fcmonth:
        - fcmonth
        - '$.fcmonth'
      fcperiod:
        - fcperiod
        - '$.fcperiod'
      fieldset:
        - fieldset
        - '$.fieldset'
      filter:
        - filter
        - '$.filter'
      format:
        - format
        - '$.format'
      frame:
        - frame
        - '$.frame'
      frequency:
        - frequency
        - '$.frequency'
      grid:
        - grid
        - '$.grid'
      hdate:
        - hdate
        - '$.hdate'
      ident:
        - ident
        - '$.ident'
      interpolation:
        - interpolation
        - '$.interpolation'
      intgrid:
        - intgrid
        - '$.intgrid'
      iteration:
        - iteration
        - '$.iteration'
      latitude:
        - latitude
        - '$.latitude'
      levelist:
        - levelist
        - '$.levelist'
      leadtime_hour:
        - leadtime_hour
        - '$.leadtime_hour'
      levtype:
        - levtype
        - '$.levtype'
      longitude:
        - longitude
        - '$.longitude'
      lsm:
        - lsm
        - '$.lsm'
      method:
        - method
        - '$.method'
      model_level:
        - model_level
        - '$.model_level'
      month:
        - month
        - '$.month'
      number:
        - number
        - '$.number'
      obsgroup:
        - obsgroup
        - '$.obsgroup'
      obstype:
        - obstype
        - '$.obstype'
      origin:
        - origin
        - '$.origin'
      packing:
        - packing
        - '$.packing'
      padding:
        - padding
        - '$.padding'
      param:
        - param
        - '$.param'
      pressure_level:
        - pressure_level
        - '$.pressure_level'
      priority:
        - priority
        - '$.priority'
      product:
        - product
        - '$.product'
      range:
        - range
        - '$.range'
      refdate:
        - refdate
        - '$.refdate'
      reference:
        - reference
        - '$.reference'
      reportype:
        - reportype
        - '$.reportype'
      repres:
        - repres
        - '$.repres'
      resol:
        - resol
        - '$.resol'
      rotation:
        - rotation
        - '$.rotation'
      section:
        - section
        - '$.section'
      source:
        - source
        - '$.source'
      step:
        - step
        - '$.step'
      stream:
        - stream
        - '$.stream'
      system:
        - system
        - '$.system'
      target:
        - target
        - '$.target'
      time:
        - time
        - '$.time'
      truncation:
        - truncation
        - '$.truncation'
      type:
        - type
        - '$.type'
      use:
        - use
        - '$.use'
      variable:
        - variable
        - '$.variable'
      year:
        - year
        - '$.year'
  products:
    # See available Public Datasets in https://cds.climate.copernicus.eu/cdsapp#!/search?type=dataset
    ERA5_SL:
      dataset: reanalysis-era5-single-levels
      api_product_type: reanalysis
      time: '00:00'
      format: netcdf
    GENERIC_PRODUCT_TYPE:
      dataset: '{productType}'
      time: '00:00'
      format: netcdf
---
!provider
  name: sara
  priority: 0
  description: Sentinel Australasia Regional Access
  search: !plugin
    type: QueryStringSearch
    # The endpoint is based off of the collection. There is a generic endpoint,
    # but can be very slow if not enough metdata is provided.
    api_endpoint: 'https://copernicus.nci.org.au/sara.server/1.0/api/collections/{collection}/search.json'
    need_auth: false
    pagination:
      next_page_url_tpl: '{url}?{search}&maxRecords={items_per_page}&page={page}'
      total_items_nb_key_path: '$.properties.totalResults'
      # 2021/03/19: 500 is the max, no error if greater
      max_items_per_page: 500
    discover_metadata:
      auto_discovery: true
      metadata_pattern: '^(?!collection)[a-zA-Z0-9_]+$'
      search_param: '{metadata}={{{metadata}}}'
      metadata_path: '$.properties.*'
    metadata_mapping:
      # Opensearch resource identifier within the search engine context (in our case
      # within the context of the data provider)
      uid: '$.id'
      # OpenSearch Parameters for Collection Search (Table 3)
      productType:
        - productType
        - '$.properties.productType'
      platform: '$.properties.collection'
      platformSerialIdentifier:
        - platform
        - '$.properties.platform'
      instrument:
        - instrument
        - '$.properties.instrument'
      processingLevel:
        - processingLevel
        - '$.properties.processingLevel'
      # INSPIRE obligated OpenSearch Parameters for Collection Search (Table 4)
      title: '$.properties.title'
      topicCategory: '$.properties.topicCategory'
      keyword: '$.properties.keywords'
      abstract: '$.properties.description'
      resolution:
        - 'resolution'
        - '$.properties.resolution'
      organisationName:
        - 'organisationName'
        - '$.properties.organisationName'
      publicationDate: '$.properties.published'
      accessConstraint: '$.properties.license'
      # OpenSearch Parameters for Product Search (Table 5)
      parentIdentifier:
        - 'parentIdentifier'
        - '$.properties.parentIdentifier'
      acquisitionType: '$.properties.acquisitionType'
      orbitNumber:
        - 'orbitNumber'
        - '$.properties.orbitNumber'
      orbitDirection:
        - 'orbitDirection'
        - '$.properties.orbitDirection'
      swathIdentifier:
        - 'swath'
        - '$.properties.swath'
      cloudCover:
        - 'cloudCover=[0,{cloudCover}]'
        - '$.properties.cloudCover'
      snowCover:
        - 'snowCover=[0,{snowCover}]'
        - '$.properties.snowCover'
      productVersion: '$.properties.version'
      productQualityStatus: '$.properties.onlineQualityCheck'
      processorName: '$.properties.processingName'
      processingCenter: '$.properties.processingCenter'
      creationDate: '$.properties.dhusIngestDate'
      modificationDate: '$.properties.updated'
      sensorMode:
        - 'sensorMode'
        - '$.properties.sensorMode'
      # OpenSearch Parameters for Acquistion Parameters Search (Table 6)
      startTimeFromAscendingNode:
        - startDate
        - '$.properties.startDate'
      completionTimeFromAscendingNode:
        - completionDate
        - '$.properties.completionDate'
      polarizationMode:
        - 'polarisation'
        - '$.properties.polarisation'
      # Custom parameters (not defined in the base document referenced above)
      id:
        - 'productIdentifier={id#remove_extension}'
        - '$.properties.productIdentifier'
      # The geographic extent of the product
      geometry:
        - 'geometry={geometry#to_rounded_wkt}'
        - '$.geometry'
      # The url of the quicklook
      quicklook: '$.properties.quicklook'
      # The url to download the product "as is" (literal or as a template to be completed either after the search result
      # is obtained from the provider or during the eodag download phase)
      downloadLink: '$.properties.services.download.url'
      # storageStatus set to ONLINE for consistency between providers
      storageStatus: '{$.null#replace_str("Not Available","ONLINE")}'
      # Additional metadata provided by the providers but that don't appear in the reference spec
      thumbnail: '$.properties.thumbnail'
  products:
    # Sentinel 1
    S1_SAR_OCN:
      productType: OCN
      collection: S1
      instrument: C-SAR
    S1_SAR_GRD:
      productType: GRD
      collection: S1
      instrument: C-SAR
    S1_SAR_SLC:
      productType: SLC
      collection: S1
      instrument: C-SAR
    # Sentinel 2
    S2_MSI_L1C:
      collection: S2
      productType: S2MSIL1C
      instrument: MSI
      processingLevel: L1C
    S2_MSI_L2A:
      collection: S2
      productType: S2MSIL2A
      instrument: MSI
      processingLevel: L2A
    # OLCI products
    # L1
    S3_EFR:
      productType: OL_1_EFR___
      collection: S3
      instrument: OLCI
      processingLevel: LEVEL-1
    S3_ERR:
      productType: OL_1_ERR___
      collection: S3
      instrument: OLCI
      processingLevel: LEVEL-1
    # output during radiometric calibration mode
    S3_RAC:
      productType: OL_1_RAC___
      collection: S3
      instrument: OLCI
      processingLevel: LEVEL-1
    # L2
    S3_OLCI_L2LRR:
      productType: OL_2_LRR___
      collection: S3
      instrument: OLCI
      processingLevel: LEVEL-2
    S3_OLCI_L2LFR:
      productType: OL_2_LFR___
      collection: S3
      instrument: OLCI
      processingLevel: LEVEL-2
    S3_OLCI_L2WRR:
      productType: OL_2_WRR___
      collection: S3
      instrument: OLCI
      processingLevel: LEVEL-2
    S3_OLCI_L2WFR:
      productType: OL_2_WFR___
      collection: S3
      instrument: OLCI
      processingLevel: LEVEL-2
    # SLSTR products
    S3_SLSTR_L1RBT:
      productType: SL_1_RBT___
      collection: S3
      instrument: SLSTR
      processingLevel: LEVEL-1
    S3_SLSTR_L2LST:
      productType: SL_2_LST___
      collection: S3
      instrument: SLSTR
      processingLevel: LEVEL-2
    S3_SLSTR_L2WST:
      productType: SL_2_WST___
      collection: S3
      instrument: SLSTR
      processingLevel: LEVEL-2
    S3_SLSTR_L2AOD:
      productType: SL_2_AOD___
      collection: S3
      instrument: SLSTR
      processingLevel: LEVEL-2
    S3_SLSTR_L2FRP:
      productType: SL_2_FRP___
      collection: S3
      instrument: SLSTR
      processingLevel: LEVEL-2
    # SRAL
    # L1
    S3_SRA:
      productType: SR_1_SRA___
      collection: S3
      instrument: SRAL
      processingLevel: LEVEL-1
    S3_SRA_A:
      productType: SR_1_SRA_A_
      collection: S3
      instrument: SRAL
      processingLevel: LEVEL-1
    S3_SRA_BS:
      productType: SR_1_SRA_BS
      collection: S3
      instrument: SRAL
      processingLevel: LEVEL-1
    # L2
    S3_LAN:
      productType: SR_2_LAN___
      collection: S3
      instrument: SRAL
      processingLevel: LEVEL-2
    S3_WAT:
      productType: SR_2_WAT___
      collection: S3
      instrument: SRAL
      processingLevel: LEVEL-2
    # Synergy products
    S3_SY_AOD:
      productType: SY_2_AOD___
      collection: S3
      instrument: SYNERGY
      processingLevel: LEVEL-2
    S3_SY_SYN:
      productType: SY_2_SYN___
      collection: S3
      instrument: SYNERGY
      processingLevel: LEVEL-2
    S3_SY_V10:
      productType: SY_2_V10___
      collection: S3
      instrument: SYNERGY
      processingLevel: LEVEL-2W
    S3_SY_VG1:
      productType: SY_2_VG1___
      collection: S3
      instrument: SYNERGY
      processingLevel: LEVEL-2
    S3_SY_VGP:
      productType: SY_2_VGP___
      collection: S3
      instrument: SYNERGY
      processingLevel: LEVEL-2
    GENERIC_PRODUCT_TYPE:
      productType: '{productType}'
      collection: '{collection}'
  download: !plugin
    type: HTTPDownload
    base_uri: 'https://copernicus.nci.org.au/'
    extract: true
    archive_depth: 2
    order_enabled: true
    auth_error_code: 403
  auth: !plugin
    type: GenericAuth
    method: basic
---
!provider
  name: meteoblue
  priority: 0
  roles:
    - host
  description: Meteoblue
  url: https://www.meteoblue.com
  search: !plugin
    type: BuildPostSearchResult
    api_endpoint: 'https://my.meteoblue.com/dataset/query'
    need_auth: true
    pagination:
      next_page_query_obj: '{{"checkOnly":true}}'
    discover_metadata:
      auto_discovery: true
      metadata_pattern: '^[a-zA-Z0-9_]+$'
      search_param: '{{{{"{metadata}":{{{metadata}#to_geojson}} }}}}'
      metadata_path: '$.*'
    metadata_mapping:
      startTimeFromAscendingNode: '{$.startTimeFromAscendingNode#to_iso_utc_datetime}'
      completionTimeFromAscendingNode:
        - '{{"timeIntervals": [ "{startTimeFromAscendingNode#to_iso_date}/{completionTimeFromAscendingNode#to_iso_date(-1,)}" ] }}'
        - '{$.completionTimeFromAscendingNode#to_iso_utc_datetime}'
      geometry:
        - '{{"geometry": {geometry#to_geojson} }}'
        - '$.geometry'
      productType: '$.queries[0].domain'
      storageStatus: '{$.requiresJobQueue#get_group_name((?P<ONLINE>False)|(?P<OFFLINE>True))}'
      downloadLink: 'https://my.meteoblue.com/dataset/query'
      # Meteoblue specific parameters
      datapoints: '$.datapoints'
      requiresJobQueue: '$.requiresJobQueue'
      requiresComplexJobQueue: '$.requiresComplexJobQueue'
      units:
        - '{{"units": {units#to_geojson} }}'
        - '$.units'
      queries:
        - '{{"queries": {queries#to_geojson} }}'
        - '$.queries'
      format:
        - '{{"format": {format#to_geojson} }}'
        - '$.format'
      timeIntervalsAlignment:
        - '{{"timeIntervalsAlignment": {timeIntervalsAlignment#to_geojson} }}'
        - '$.timeIntervalsAlignment'
      orderLink: '{downloadLink#replace_str(r"^(.*)(\")(queries\")(.)",r"\1\2runOnJobQueue\2\4 true, \2\3\4")}'
  products:
    NEMSGLOBAL_TCDC:
      queries: [{'domain':'NEMSGLOBAL','gapFillDomain':null,'timeResolution':'daily','codes':[{'code':71,'level':'sfc','aggregation':'mean'}]}]
      format: netCDF
      units: {'temperature':'C','velocity':'km/h','length':'metric','energy':'watts'}
      timeIntervalsAlignment:
      geometry: {"type": "Polygon", "coordinates": [[[180, -90], [180, 90], [-180, 90], [-180, -90], [180, -90]]]}
    NEMSAUTO_TCDC:
      queries: [{'domain':'NEMSAUTO','gapFillDomain':null,'timeResolution':'daily','codes':[{'code':71,'level':'sfc','aggregation':'mean'}]}]
      format: netCDF
      units: {'temperature':'C','velocity':'km/h','length':'metric','energy':'watts'}
      timeIntervalsAlignment:
      geometry: {"type": "Polygon", "coordinates": [[[180, -90], [180, 90], [-180, 90], [-180, -90], [180, -90]]]}
    GENERIC_PRODUCT_TYPE:
      productType: '{productType}'
      geometry: {"type": "Polygon", "coordinates": [[[180, -90], [180, 90], [-180, 90], [-180, -90], [180, -90]]]}
  download: !plugin
    type: HTTPDownload
    base_uri: 'https://my.meteoblue.com/dataset/query'
    method: POST
    extract: False
    order_enabled: true
    order_method: 'POST'
    order_on_response:
      metadata_mapping:
        order_id: '$.id'
        downloadLink: 'http://queueresults.meteoblue.com/{order_id}'
        downloadMethod: '{$.null#replace_str("Not Available","GET")}'
        orderStatusLink: 'http://my.meteoblue.com/queue/status/{order_id}'
    order_status_method: 'GET'
    order_status_percent: percentCompleted
    order_status_error:
      status: error
    outputs_extension: .nc
  auth: !plugin
    type: HttpQueryStringAuth
    auth_uri: 'http://my.meteoblue.com/dataset/meta?dataset=NEMSAUTO'
---
!provider
  name: cop_dataspace
  priority: 0
  description: Copernicus Data Space Ecosystem
  roles:
    - host
  url: https://dataspace.copernicus.eu/
  search: !plugin
    type: ODataV4Search
    api_endpoint: 'https://catalogue.dataspace.copernicus.eu/odata/v1/Products'
    need_auth: false
    dont_quote:
      - '['
      - ']'
      - '$'
      - '='
      - '&'
      - ':'
    pagination:
      next_page_url_tpl: '{url}?{search}&$top={items_per_page}&$skip={skip}&$expand=Attributes&$count=True'
      total_items_nb_key_path: '$."@odata.count"'
      max_items_per_page: 1_000
    results_entry: 'value'
    free_text_search_operations:
      $filter:
        union: ' or '
        wrapper: '{}'
        operations:
          and:
            - "Collection/Name eq '{collection}'"
            - "OData.CSC.Intersects(area=geography'{geometry#to_ewkt}')"
            - "Attributes/OData.CSC.StringAttribute/any(att:att/Name eq 'productType' and att/OData.CSC.StringAttribute/Value eq '{productType}')"
            - "Attributes/OData.CSC.StringAttribute/any(att:att/Name eq 'platformShortName' and att/OData.CSC.StringAttribute/Value eq '{platform}')"
            - "Attributes/OData.CSC.StringAttribute/any(att:att/Name eq 'platformSerialIdentifier' and att/OData.CSC.StringAttribute/Value eq '{platformSerialIdentifier}')"
            - "Attributes/OData.CSC.IntegerAttribute/any(att:att/Name eq 'spatialResolution' and att/OData.CSC.StringAttribute/Value eq '{resolution}')"
            - "Attributes/OData.CSC.StringAttribute/any(att:att/Name eq 'authority' and att/OData.CSC.StringAttribute/Value eq '{organisationName}')"
            - "Attributes/OData.CSC.IntegerAttribute/any(att:att/Name eq 'orbitNumber' and att/OData.CSC.StringAttribute/Value eq '{orbitNumber}')"
            - "Attributes/OData.CSC.StringAttribute/any(att:att/Name eq 'orbitDirection' and att/OData.CSC.StringAttribute/Value eq '{orbitDirection}')"
            - "Attributes/OData.CSC.DoubleAttribute/any(att:att/Name eq 'cloudCover' and att/OData.CSC.DoubleAttribute/Value le {cloudCover})"
            - "Attributes/OData.CSC.StringAttribute/any(att:att/Name eq 'operationalMode' and att/OData.CSC.StringAttribute/Value eq '{sensorMode}')"
            - "Attributes/OData.CSC.StringAttribute/any(att:att/Name eq 'polarisationChannels' and att/OData.CSC.StringAttribute/Value eq '{polarizationChannels}')"
            - "Attributes/OData.CSC.StringAttribute/any(att:att/Name eq 'tileId' and att/OData.CSC.StringAttribute/Value eq '{tileIdentifier}')"
            - 'ContentDate/Start gt {startTimeFromAscendingNode#to_iso_utc_datetime}'
            - 'ContentDate/End lt {completionTimeFromAscendingNode#to_iso_utc_datetime}'
            - contains(Name,'{id}')
    discover_metadata:
      auto_discovery: true
      metadata_pattern: '^(?!collection)[a-zA-Z0-9]+$'
      search_param:
        free_text_search_operations:
          $filter:
            operations:
              and:
                -  "Attributes/OData.CSC.StringAttribute/any(att:att/Name eq '{metadata}' and att/OData.CSC.StringAttribute/Value eq '{{{metadata}}}')"
      metadata_path: '$.Attributes.*'
    per_product_metadata_query: false
    metadata_pre_mapping:
      metadata_path: '$.Attributes'
      metadata_path_id: 'Name'
      metadata_path_value: 'Value'
    metadata_mapping:
      # Opensearch resource identifier within the search engine context (in our case
      # within the context of the data provider)
      # Queryable parameters are set with null as 1st configuration list value to mark them as queryable,
      #   but `free_text_search_operations.$filter.operations.and` entries are then used instead.
      uid: '$.Id'
      # OpenSearch Parameters for Collection Search (Table 3)
      productType:
        - null
        - '$.Attributes.productType'
      platform:
        - null
        - '$.Attributes.platformShortName'
      platformSerialIdentifier:
        - null
        - '$.Attributes.platformSerialIdentifier'
      instrument:
        - null
        - '$.Attributes.instrumentShortName'
      processingLevel:
        - null
        - '$.Attributes.processingLevel'
      # INSPIRE obligated OpenSearch Parameters for Collection Search (Table 4)
      title: '$.Name'
      resolution:
        - null
        - '$.Attributes.spatialResolution'
      organisationName:
        - null
        - '$.Attributes.authority'
      publicationDate: '$.PublicationDate'
      # OpenSearch Parameters for Product Search (Table 5)
      orbitNumber:
        - null
        - '$.Attributes.orbitNumber'
      orbitDirection:
        - null
        - '$.Attributes.orbitDirection'
      cloudCover:
        - null
        - '$.Attributes.cloudCover'
      modificationDate: '$.ModificationDate'
      sensorMode:
        - null
        - '$.Attributes.operationalMode'
      # OpenSearch Parameters for Acquistion Parameters Search (Table 6)
      startTimeFromAscendingNode:
        - null
        - '$.ContentDate.Start'
      completionTimeFromAscendingNode:
        - null
        - '$.ContentDate.End'
      polarizationChannels:
        - null
        - '$.Attributes.polarisationChannels'
      # Custom parameters (not defined in the base document referenced above)
      id:
        - null
        - '{$.Name#remove_extension}'
      tileIdentifier:
        - null
        - '$.Attributes.tileId'
      # The geographic extent of the product
      geometry:
        - null
        - '{$.Footprint.`sub(/.*(SRID=[0-9]+;.*)/, \\1)`#from_ewkt}'
      # The url to download the product "as is" (literal or as a template to be completed either after the search result
      # is obtained from the provider or during the eodag download phase)
      downloadLink: 'https://catalogue.dataspace.copernicus.eu/odata/v1/Products({uid})/$value'
      # storageStatus: must be one of ONLINE, STAGING, OFFLINE
      storageStatus: '{$.Online#get_group_name((?P<ONLINE>True)|(?P<OFFLINE>False))}'
      collection:
        - null
        - $.null
      # Additional metadata provided by the providers but that don't appear in the reference spec
      productIdentifier: '$.S3Path'
  download: !plugin
    type: HTTPDownload
    base_uri: 'https://catalogue.dataspace.copernicus.eu/odata/v1/Products'
    extract: true
    order_enabled: false
    archive_depth: 2
  auth: !plugin
    type: KeycloakOIDCPasswordAuth
    auth_base_uri: 'https://identity.dataspace.copernicus.eu/auth'
    realm: 'CDSE'
    client_id: 'cdse-public'
    client_secret: null
    token_provision: qs
    token_qs_key: 'token'
    auth_error_code: 401
  products:
    # S2
    S2_MSI_L1C:
      collection: SENTINEL-2
      productType: S2MSI1C
    S2_MSI_L2A:
      collection: SENTINEL-2
      productType: S2MSI2A
    # S1
    S1_SAR_RAW:
      productType: RAW
      collection: SENTINEL-1
      metadata_mapping:
        cloudCover: '$.null'
    S1_SAR_GRD:
      productType: GRD
      collection: SENTINEL-1
      metadata_mapping:
        cloudCover: '$.null'
    S1_SAR_SLC:
      productType: SLC
      collection: SENTINEL-1
      metadata_mapping:
        cloudCover: '$.null'
    S1_SAR_OCN:
      productType: OCN
      collection: SENTINEL-1
      metadata_mapping:
        cloudCover: '$.null'
    # S3 SRAL
    S3_SRA:
      productType: SR_1_SRA___
      collection: SENTINEL-3
      metadata_mapping:
        cloudCover: '$.null'
    S3_SRA_A:
      productType: SR_1_SRA_A_
      collection: SENTINEL-3
      metadata_mapping:
        cloudCover: '$.null'
    S3_SRA_BS:
      productType: SR_1_SRA_BS
      collection: SENTINEL-3
      metadata_mapping:
        cloudCover: '$.null'
    S3_LAN:
      productType: SR_2_LAN___
      collection: SENTINEL-3
      metadata_mapping:
        cloudCover: '$.null'
    S3_WAT:
      productType: SR_2_WAT___
      collection: SENTINEL-3
      metadata_mapping:
        cloudCover: '$.null'
    # S3 OLCI
    S3_EFR:
      productType: OL_1_EFR___
      collection: SENTINEL-3
    S3_ERR:
      productType: OL_1_ERR___
      collection: SENTINEL-3
    S3_OLCI_L2LRR:
      productType: OL_2_LRR___
      collection: SENTINEL-3
    S3_OLCI_L2LFR:
      productType: OL_2_LFR___
      collection: SENTINEL-3
    S3_OLCI_L2WRR:
      productType: OL_2_WRR___
      collection: SENTINEL-3
    S3_OLCI_L2WFR:
      productType: OL_2_WFR___
      collection: SENTINEL-3
    # S3 SLSTR
    S3_SLSTR_L1RBT:
      productType: SL_1_RBT___
      collection: SENTINEL-3
    S3_SLSTR_L2LST:
      productType: SL_2_LST___
      collection: SENTINEL-3
    S3_SLSTR_L2WST:
      productType: SL_2_WST___
      collection: SENTINEL-3
    S3_SLSTR_L2AOD:
      productType: SL_2_AOD___
      collection: SENTINEL-3
    S3_SLSTR_L2FRP:
      productType: SL_2_FRP___
      collection: SENTINEL-3
    # S3 SY
    S3_SY_AOD:
      productType: SY_2_AOD___
      collection: SENTINEL-3
    S3_SY_SYN:
      productType: SY_2_SYN___
      collection: SENTINEL-3
    S3_SY_V10:
      productType: SY_2_V10___
      collection: SENTINEL-3
    S3_SY_VG1:
      productType: SY_2_VG1___
      collection: SENTINEL-3
    S3_SY_VGP:
      productType: SY_2_VGP___
      collection: SENTINEL-3
    # S5P L1
    S5P_L1B_RA_BD1:
      productType: L1B_RA_BD1
      collection: SENTINEL-5P
    S5P_L1B_RA_BD2:
      productType: L1B_RA_BD2
      collection: SENTINEL-5P
    S5P_L1B_RA_BD3:
      productType: L1B_RA_BD3
      collection: SENTINEL-5P
    S5P_L1B_RA_BD4:
      productType: L1B_RA_BD4
      collection: SENTINEL-5P
    S5P_L1B_RA_BD5:
      productType: L1B_RA_BD5
      collection: SENTINEL-5P
    S5P_L1B_RA_BD6:
      productType: L1B_RA_BD6
      collection: SENTINEL-5P
    S5P_L1B_RA_BD7:
      productType: L1B_RA_BD7
      collection: SENTINEL-5P
    S5P_L1B_RA_BD8:
      productType: L1B_RA_BD8
      collection: SENTINEL-5P
    # S5P L2
    S5P_L2_NO2:
      productType: L2__NO2___
      collection: SENTINEL-5P
    S5P_L2_CLOUD:
      productType: L2__CLOUD_
      collection: SENTINEL-5P
    S5P_L2_O3:
      productType: L2__O3____
      collection: SENTINEL-5P
    S5P_L2_CO:
      productType: L2__CO____
      collection: SENTINEL-5P
    S5P_L2_AER_AI:
      productType: L2__AER_AI
      collection: SENTINEL-5P
    S5P_L2_O3_PR:
      productType: L2__O3__PR
      collection: SENTINEL-5P
    S5P_L2_AER_LH:
      productType: L2__AER_LH
      collection: SENTINEL-5P
    S5P_L2_HCHO:
      productType: L2__HCHO__
      collection: SENTINEL-5P
    S5P_L2_CH4:
      productType: L2__CH4___
      collection: SENTINEL-5P
    S5P_L2_NP_BD3:
      productType: L2__NP_BD3
      collection: SENTINEL-5P
    S5P_L2_NP_BD6:
      productType: L2__NP_BD6
      collection: SENTINEL-5P
    S5P_L2_NP_BD7:
      productType: L2__NP_BD7
      collection: SENTINEL-5P
    S5P_L2_SO2:
      productType: L2__SO2___
      collection: SENTINEL-5P
    GENERIC_PRODUCT_TYPE:
      productType: '{productType}'
      collection: '{collection}'
---
!provider
  name: planetary_computer
  priority: 0
  roles:
    - host
  description: Microsoft Planetary Computer
  url: https://planetarycomputer.microsoft.com
  search: !plugin
    type: StacSearch
    api_endpoint: https://planetarycomputer.microsoft.com/api/stac/v1/search
    need_auth: false
    pagination:
      max_items_per_page: 1000
    metadata_mapping:
      tileIdentifier:
        - '{{"query":{{"s2:mgrs_tile":{{"eq":"{tileIdentifier}"}}}}}}'
        - '$.properties."s2:mgrs_tile"'
  products:
    S1_SAR_GRD:
      productType: sentinel-1-grd
    S2_MSI_L2A:
      productType: sentinel-2-l2a
    LANDSAT_C2L1:
      productType: landsat-c2-l1
    LANDSAT_C2L2:
      productType: landsat-c2-l2
    MODIS_MCD43A4:
      productType: modis-43A4-061
    NAIP:
      productType: naip
    GENERIC_PRODUCT_TYPE:
      productType: '{productType}'
  download: !plugin
    type: HTTPDownload
    base_uri: 'https://planetarycomputer.microsoft.com/api/stac/download'
    flatten_top_dirs: True
    auth_error_code: 403
  auth: !plugin
    type: SASAuth
    auth_uri: 'https://planetarycomputer.microsoft.com/api/sas/v1/sign?href={url}'
    signed_url_key: href
    headers:
      Ocp-Apim-Subscription-Key: "{apikey}"
---
!provider
  name: hydroweb_next
  priority: 0
  roles:
    - host
  description: hydroweb.next thematic hub for hydrology data access
  url: https://hydroweb.next.theia-land.fr
  search: !plugin
    type: StacSearch
    api_endpoint: https://hydroweb.next.theia-land.fr/api/v1/rs-catalog/stac/search
    need_auth: true
    auth_error_code: 401
    pagination:
      max_items_per_page: 10_000
    metadata_mapping:
      startTimeFromAscendingNode:
        - '{{"query":{{"end_datetime":{{"gte":"{startTimeFromAscendingNode#to_iso_utc_datetime}"}}}}}}'
        - '$.properties.start_datetime'
      completionTimeFromAscendingNode:
        - '{{"query":{{"start_datetime":{{"lte":"{completionTimeFromAscendingNode#to_iso_utc_datetime}"}}}}}}'
        - '$.properties.end_datetime'
  products:
    GENERIC_PRODUCT_TYPE:
      productType: '{productType}'
  download: !plugin
    type: HTTPDownload
    base_uri: https://hydroweb.next.theia-land.fr
    flatten_top_dirs: true
    auth_error_code: 401
  auth: !plugin
    type: HTTPHeaderAuth
    headers:
      X-API-Key: "{apikey}"
---
!provider
  name: wekeo
  priority: 0
  roles:
    - host
  description: WEkEO - Copernicus and Sentinel data
  url: https://www.wekeo.eu/
  search: !plugin
    type: DataRequestSearch
    api_endpoint: "https://wekeo-broker.apps.mercator.dpi.wekeo.eu/databroker/"
    data_request_url: "https://wekeo-broker.apps.mercator.dpi.wekeo.eu/databroker/datarequest"
    metadata_url: "https://wekeo-broker.apps.mercator.dpi.wekeo.eu/databroker/querymetadata/"
    status_url: "https://wekeo-broker.apps.mercator.dpi.wekeo.eu/databroker/datarequest/status/"
    result_url: "https://wekeo-broker.apps.mercator.dpi.wekeo.eu/databroker/datarequest/jobs/{jobId}/result"
    need_auth: true
    auth_error_code: 401
    results_entry: content
<<<<<<< HEAD
=======
    two_passes_id_search: true
>>>>>>> f2ac36ba
    pagination:
      max_items_per_page: 20
      total_items_nb_key_path: '$.totItems'
      next_page_url_key_path: '$.nextPage'
    metadata_mapping:
      productType:
        - '{{"datasetId": "{productType}"}}'
        - '$.productInfo.datasetId'
      startTimeFromAscendingNode:
        - '{{"dateRangeSelectValues": [{{"name": "position", "start": "{startTimeFromAscendingNode#to_iso_utc_datetime}", "end": "{completionTimeFromAscendingNode#to_iso_utc_datetime}"}}]}}'
        - '$.productInfo.productStartDate'
      completionTimeFromAscendingNode:
        - '{{"dateRangeSelectValues": [{{"name": "position", "start": "{startTimeFromAscendingNode#to_iso_utc_datetime}", "end": "{completionTimeFromAscendingNode#to_iso_utc_datetime}"}}]}}'
        - '$.productInfo.productEndDate'
      geometry:
        - '{{"boundingBoxValues": [{{"name": "bbox", "bbox": {geometry#to_nwse_bounds}}}]}}'
        - '$.extraInformation.footprint'
      cloudCover: '$.extraInformation.cloudCover'
      downloadLink: '$.url'
      title: '$.productInfo.product'
      orderLink: 'https://wekeo-broker.apps.mercator.dpi.wekeo.eu/databroker/dataorder?{{"uri": "{downloadLink}","jobId":"requestJobId"}}'
      storageStatus: 'OFFLINE'
  discover_product_types:
    fetch_url: 'https://wekeo-broker.apps.mercator.dpi.wekeo.eu/databroker/datasets'
    result_type: json
    results_entry: '$.content[*]'
    generic_product_type_id: '$.datasetId'
    generic_product_type_parsable_properties:
      collection: '$.datasetId'
    generic_product_type_parsable_metadata:
      abstract: '$.abstract'
      title: '$.title'
  auth: !plugin
    type: TokenAuth
    auth_uri: 'https://wekeo-broker.apps.mercator.dpi.wekeo.eu/databroker/gettoken'
    token_type: json
    token_key: access_token
    request_method: GET
    headers:
      Authorization: Bearer $token
  products:
    S2_MSI_L2A:
      productType: EO:ESA:DAT:SENTINEL-2:MSI
      metadata_mapping:
        id:
          - '{{"stringInputValues": [{{"name": "productIdentifier", "value": "{id}"}}]}}'
          - '{$.productInfo.product#remove_extension}'
    S1_SAR_GRD:
      productType: EO:ESA:DAT:SENTINEL-1:SAR
      metadata_mapping:
        id:
          - '{{"stringChoiceValues": [{{"name": "productType", "value": {id#split_id_into_s1_params}["productType"]}}, {{"name": "sensorMode", "value": {id#split_id_into_s1_params}["sensorMode"]}}, {{"name": "processingLevel", "value": {id#split_id_into_s1_params}["processingLevel"]}}], "dateRangeSelectValues": [{{"name": "position", "start": {id#split_id_into_s1_params}["startDate"], "end": {id#split_id_into_s1_params}["endDate"]}}]}}'
          - '{$.productInfo.product#remove_extension}'
    S1_SAR_SLC:
      productType: EO:ESA:DAT:EODC-SENTINEL-1:L1_SLC
      metadata_mapping:
        id:
          - '{{"stringChoiceValues": [{{"name": "mode", "value": {id#split_id_into_s1_params}["sensorMode"]}}, {{"name": "polarisation", "value": {id#split_id_into_s1_params}["polarisation"]}}], "dateRangeSelectValues": [{{"name": "time", "start": {id#split_id_into_s1_params}["startDate"], "end": {id#split_id_into_s1_params}["endDate"]}}], "boundingBoxValues": [{{"name": "bbox", "bbox": [-90, -180, 90, 180]}}]}}'
          - '{$.productInfo.product#remove_extension}'
        startTimeFromAscendingNode:
          - '{{"dateRangeSelectValues": [{{"name": "time", "start": "{startTimeFromAscendingNode#to_iso_utc_datetime}", "end": "{completionTimeFromAscendingNode#to_iso_utc_datetime}"}}]}}'
          - '$.productInfo.productStartDate'
        completionTimeFromAscendingNode:
          - '{{"dateRangeSelectValues": [{{"name": "time", "start": "{startTimeFromAscendingNode#to_iso_utc_datetime}", "end": "{completionTimeFromAscendingNode#to_iso_utc_datetime}"}}]}}'
          - '$.productInfo.productEndDate'
    S3_OLCI_L2LRR:
      productType: EO:ESA:DAT:SENTINEL-3:OL_2_LRR___
      metadata_mapping:
        id:
          - '{{"stringChoiceValues": [{{"name": "productType", "value": "LRR"}}, {{"name": "timeliness", "value": {id#split_id_into_s3_params}["timeliness"]}}], "dateRangeSelectValues": [{{"name": "position", "start": {id#split_id_into_s3_params}["startDate"], "end": {id#split_id_into_s3_params}["endDate"]}}]}}'
          - '{$.productInfo.product#remove_extension}'
        startTimeFromAscendingNode:
          - '{{"stringChoiceValues": [{{"name": "productType", "value": "LRR"}}], "dateRangeSelectValues": [{{"name": "position", "start": "{startTimeFromAscendingNode#to_iso_utc_datetime}", "end": "{completionTimeFromAscendingNode#to_iso_utc_datetime}"}}]}}'
          - '$.productInfo.productStartDate'
        completionTimeFromAscendingNode:
          - '{{"stringChoiceValues": [{{"name": "productType", "value": "LRR"}}], "dateRangeSelectValues": [{{"name": "position", "start": "{startTimeFromAscendingNode#to_iso_utc_datetime}", "end": "{completionTimeFromAscendingNode#to_iso_utc_datetime}"}}]}}'
          - '$.productInfo.productEndDate'
    S3_OLCI_L2LFR:
      productType: EO:ESA:DAT:SENTINEL-3:OL_2_LFR___
      metadata_mapping:
        id:
          - '{{"stringChoiceValues": [{{"name": "productType", "value": "OL_2_LFR___"}}, {{"name": "timeliness", "value": {id#split_id_into_s3_params}["timeliness"]}}], "dateRangeSelectValues": [{{"name": "position", "start": {id#split_id_into_s3_params}["startDate"], "end": {id#split_id_into_s3_params}["endDate"]}}]}}'
          - '{$.productInfo.product#remove_extension}'
        startTimeFromAscendingNode:
          - '{{"stringChoiceValues": [{{"name": "productType", "value": "OL_2_LFR___"}}], "dateRangeSelectValues": [{{"name": "position", "start": "{startTimeFromAscendingNode#to_iso_utc_datetime}", "end": "{completionTimeFromAscendingNode#to_iso_utc_datetime}"}}]}}'
          - '$.productInfo.productStartDate'
        completionTimeFromAscendingNode:
          - '{{"stringChoiceValues": [{{"name": "productType", "value": "OL_2_LFR___"}}], "dateRangeSelectValues": [{{"name": "position", "start": "{startTimeFromAscendingNode#to_iso_utc_datetime}", "end": "{completionTimeFromAscendingNode#to_iso_utc_datetime}"}}]}}'
          - '$.productInfo.productEndDate'
    S3_SY_SYN:
      productType: EO:ESA:DAT:SENTINEL-3:SYNERGY
      metadata_mapping:
        id:
          - '{{"stringChoiceValues": [{{"name": "timeliness", "value": {id#split_id_into_s3_params}["timeliness"]}}, {{"name": "productType", "value": {id#split_id_into_s3_params}["productType"]}}], "dateRangeSelectValues": [{{"name": "position", "start": {id#split_id_into_s3_params}["startDate"], "end": {id#split_id_into_s3_params}["endDate"]}}]}}'
          - '{$.productInfo.product#remove_extension}'
      # additional filtering to only return the desired product types (defining datasetId EO:ESA:DAT:SENTINEL-3:SYNERGY is not enough for that)
      custom_filters:
        filter_attribute: "$.productInfo.product"
        indexes: 4-15
        filter_clause: "in ['SY_2_AOD___', 'SY_2_V10___', 'SY_2_VGP___', 'SY_2_SYN___', 'SY_2_VG1___']"
    S3_LAN:
      productType: EO:ESA:DAT:SENTINEL-3:SR_2_LAN___
      metadata_mapping:
        id:
          - '{{"stringChoiceValues": [{{"name": "productType", "value": "SR_2_LAN___"}}, {{"name": "timeliness", "value": {id#split_id_into_s3_params}["timeliness"]}}], "dateRangeSelectValues": [{{"name": "position", "start": {id#split_id_into_s3_params}["startDate"], "end": {id#split_id_into_s3_params}["endDate"]}}]}}'
          - '{$.productInfo.product#remove_extension}'
        startTimeFromAscendingNode:
          - '{{"stringChoiceValues": [{{"name": "productType", "value": "SR_2_LAN___"}}], "dateRangeSelectValues": [{{"name": "position", "start": "{startTimeFromAscendingNode#to_iso_utc_datetime}", "end": "{completionTimeFromAscendingNode#to_iso_utc_datetime}"}}]}}'
          - '$.productInfo.productStartDate'
        completionTimeFromAscendingNode:
          - '{{"stringChoiceValues": [{{"name": "productType", "value": "SR_2_LAN___"}}], "dateRangeSelectValues": [{{"name": "position", "start": "{startTimeFromAscendingNode#to_iso_utc_datetime}", "end": "{completionTimeFromAscendingNode#to_iso_utc_datetime}"}}]}}'
          - '$.productInfo.productEndDate'
    S3_SLSTR_L2:
      productType: EO:ESA:DAT:SENTINEL-3:SL_2_LST___
      metadata_mapping:
        id:
          - '{{"stringChoiceValues": [{{"name": "productType", "value": "SL_2_LST___"}}, {{"name": "timeliness", "value": {id#split_id_into_s3_params}["timeliness"]}}], "dateRangeSelectValues": [{{"name": "position", "start": {id#split_id_into_s3_params}["startDate"], "end": {id#split_id_into_s3_params}["endDate"]}}]}}'
          - '{$.productInfo.product#remove_extension}'
        startTimeFromAscendingNode:
          - '{{"stringChoiceValues": [{{"name": "productType", "value": "SL_2_LST___"}}], "dateRangeSelectValues": [{{"name": "position", "start": "{startTimeFromAscendingNode#to_iso_utc_datetime}", "end": "{completionTimeFromAscendingNode#to_iso_utc_datetime}"}}]}}'
          - '$.productInfo.productStartDate'
        completionTimeFromAscendingNode:
          - '{{"stringChoiceValues": [{{"name": "productType", "value": "SL_2_LST___"}}], "dateRangeSelectValues": [{{"name": "position", "start": "{startTimeFromAscendingNode#to_iso_utc_datetime}", "end": "{completionTimeFromAscendingNode#to_iso_utc_datetime}"}}]}}'
          - '$.productInfo.productEndDate'
    S3_SLSTR_L2AOD:
      productType: EO:EUM:DAT:SENTINEL-3:0416
      metadata_mapping:
        id:
          - '{{"stringChoiceValues": [{{"name": "type", "value": "SL_2_AOD___"}}, {{"name": "timeliness", "value": "NR"}}, {{"name": "sat", "value": {id#split_id_into_s3_params}["sat"]}}], "dateRangeSelectValues": [{{"name": "position", "start": {id#split_id_into_s3_params}["startDate"], "end": {id#split_id_into_s3_params}["endDate"]}}]}}'
          - '{$.productInfo.product#remove_extension}'
        startTimeFromAscendingNode:
          - '{{"stringChoiceValues": [{{"name": "type", "value": "SL_2_AOD___"}}], "dateRangeSelectValues": [{{"name": "position", "start": "{startTimeFromAscendingNode#to_iso_utc_datetime}", "end": "{completionTimeFromAscendingNode#to_iso_utc_datetime}"}}]}}'
          - '$.productInfo.productStartDate'
        completionTimeFromAscendingNode:
          - '{{"stringChoiceValues": [{{"name": "type", "value": "SL_2_AOD___"}}], "dateRangeSelectValues": [{{"name": "position", "start": "{startTimeFromAscendingNode#to_iso_utc_datetime}", "end": "{completionTimeFromAscendingNode#to_iso_utc_datetime}"}}]}}'
          - '$.productInfo.productEndDate'
        defaultGeometry: '-180 -90 180 90' # geometry is not available for this product type
    S3_SLSTR_L2FRP:
      productType: EO:EUM:DAT:SENTINEL-3:0417
      metadata_mapping:
        id:
          - '{{"stringChoiceValues": [{{"name": "type", "value": "SL_2_FRP___"}}, {{"name": "timeliness", "value": "NR"}}, {{"name": "sat", "value": {id#split_id_into_s3_params}["sat"]}}], "dateRangeSelectValues": [{{"name": "position", "start": {id#split_id_into_s3_params}["startDate"], "end": {id#split_id_into_s3_params}["endDate"]}}]}}'
          - '{$.productInfo.product#remove_extension}'
        startTimeFromAscendingNode:
          - '{{"stringChoiceValues": [{{"name": "type", "value": "SL_2_FRP___"}}], "dateRangeSelectValues": [{{"name": "position", "start": "{startTimeFromAscendingNode#to_iso_utc_datetime}", "end": "{completionTimeFromAscendingNode#to_iso_utc_datetime}"}}]}}'
          - '$.productInfo.productStartDate'
        completionTimeFromAscendingNode:
          - '{{"stringChoiceValues": [{{"name": "type", "value": "SL_2_FRP___"}}], "dateRangeSelectValues": [{{"name": "position", "start": "{startTimeFromAscendingNode#to_iso_utc_datetime}", "end": "{completionTimeFromAscendingNode#to_iso_utc_datetime}"}}]}}'
          - '$.productInfo.productEndDate'
        defaultGeometry: '-180 -90 180 90' # geometry is not available for this product type
    S3_EFR:
      productType: EO:EUM:DAT:SENTINEL-3:OL_1_EFR___
      metadata_mapping:
        productType:
          - '{{"datasetId": "EO:EUM:DAT:SENTINEL-3:0577"}}'
          - 'EO:EUM:DAT:SENTINEL-3:OL_1_EFR___'
        id:
          - '{{"stringChoiceValues": [{{"name": "type", "value": "OL_1_EFR___"}}, {{"name": "timeliness", "value": "NT"}}, {{"name": "sat", "value": {id#split_id_into_s3_params}["sat"]}}], "dateRangeSelectValues": [{{"name": "position", "start": {id#split_id_into_s3_params}["startDate"], "end": {id#split_id_into_s3_params}["endDate"]}}]}}'
          - '{$.productInfo.product#remove_extension}'
        startTimeFromAscendingNode:
          - '{{"stringChoiceValues": [{{"name": "type", "value": "OL_1_EFR___"}}], "dateRangeSelectValues": [{{"name": "position", "start": "{startTimeFromAscendingNode#to_iso_utc_datetime}", "end": "{completionTimeFromAscendingNode#to_iso_utc_datetime}"}}]}}'
          - '$.productInfo.productStartDate'
        completionTimeFromAscendingNode:
          - '{{"stringChoiceValues": [{{"name": "type", "value": "OL_1_EFR___"}}], "dateRangeSelectValues": [{{"name": "position", "start": "{startTimeFromAscendingNode#to_iso_utc_datetime}", "end": "{completionTimeFromAscendingNode#to_iso_utc_datetime}"}}]}}'
          - '$.productInfo.productEndDate'
        defaultGeometry: '-180 -90 180 90' # geometry is not available for this product type
    S3_ERR:
      productType: EO:EUM:DAT:SENTINEL-3:OL_1_ERR___
      metadata_mapping:
        productType:
          - '{{"datasetId": "EO:EUM:DAT:SENTINEL-3:0578"}}'
          - 'EO:EUM:DAT:SENTINEL-3:OL_1_ERR___'
        id:
          - '{{"stringChoiceValues": [{{"name": "type", "value": "OL_1_ERR___"}}, {{"name": "timeliness", "value": "NT"}}, {{"name": "sat", "value": {id#split_id_into_s3_params}["sat"]}}], "dateRangeSelectValues": [{{"name": "position", "start": {id#split_id_into_s3_params}["startDate"], "end": {id#split_id_into_s3_params}["endDate"]}}]}}'
          - '{$.productInfo.product#remove_extension}'
        startTimeFromAscendingNode:
          - '{{"stringChoiceValues": [{{"name": "type", "value": "OL_1_ERR___"}}], "dateRangeSelectValues": [{{"name": "position", "start": "{startTimeFromAscendingNode#to_iso_utc_datetime}", "end": "{completionTimeFromAscendingNode#to_iso_utc_datetime}"}}]}}'
          - '$.productInfo.productStartDate'
        completionTimeFromAscendingNode:
          - '{{"stringChoiceValues": [{{"name": "type", "value": "OL_1_ERR___"}}], "dateRangeSelectValues": [{{"name": "position", "start": "{startTimeFromAscendingNode#to_iso_utc_datetime}", "end": "{completionTimeFromAscendingNode#to_iso_utc_datetime}"}}]}}'
          - '$.productInfo.productEndDate'
        defaultGeometry: '-180 -90 180 90' # geometry is not available for this product type
    S3_OLCI_L2WFR:
      productType: EO:EUM:DAT:SENTINEL-3:OL_2_WFR___
      metadata_mapping:
        id:
          - '{{"stringChoiceValues": [{{"name": "type", "value": "OL_2_WFR___"}}, {{"name": "timeliness", "value": {id#split_id_into_s3_params}["timeliness"]}}, {{"name": "sat", "value": {id#split_id_into_s3_params}["sat"]}}], "dateRangeSelectValues": [{{"name": "position", "start": {id#split_id_into_s3_params}["startDate"], "end": {id#split_id_into_s3_params}["endDate"]}}]}}'
          - '{$.productInfo.product#remove_extension}'
        startTimeFromAscendingNode:
          - '{{"stringChoiceValues": [{{"name": "type", "value": "OL_2_WFR___"}}], "dateRangeSelectValues": [{{"name": "position", "start": "{startTimeFromAscendingNode#to_iso_utc_datetime}", "end": "{completionTimeFromAscendingNode#to_iso_utc_datetime}"}}]}}'
          - '$.productInfo.productStartDate'
        completionTimeFromAscendingNode:
          - '{{"stringChoiceValues": [{{"name": "type", "value": "OL_2_WFR___"}}], "dateRangeSelectValues": [{{"name": "position", "start": "{startTimeFromAscendingNode#to_iso_utc_datetime}", "end": "{completionTimeFromAscendingNode#to_iso_utc_datetime}"}}]}}'
          - '$.productInfo.productEndDate'
        defaultGeometry: '-180 -90 180 90' # geometry is not available for this product type
    S3_OLCI_L2WRR:
      productType: EO:EUM:DAT:SENTINEL-3:OL_2_WRR___
      metadata_mapping:
        id:
          - '{{"stringChoiceValues": [{{"name": "type", "value": "OL_2_WRR___"}}, {{"name": "timeliness", "value": {id#split_id_into_s3_params}["timeliness"]}}, {{"name": "sat", "value": {id#split_id_into_s3_params}["sat"]}}], "dateRangeSelectValues": [{{"name": "position", "start": {id#split_id_into_s3_params}["startDate"], "end": {id#split_id_into_s3_params}["endDate"]}}]}}'
          - '{$.productInfo.product#remove_extension}'
        startTimeFromAscendingNode:
          - '{{"stringChoiceValues": [{{"name": "type", "value": "OL_2_WRR___"}}], "dateRangeSelectValues": [{{"name": "position", "start": "{startTimeFromAscendingNode#to_iso_utc_datetime}", "end": "{completionTimeFromAscendingNode#to_iso_utc_datetime}"}}]}}'
          - '$.productInfo.productStartDate'
        completionTimeFromAscendingNode:
          - '{{"stringChoiceValues": [{{"name": "type", "value": "OL_2_WRR___"}}], "dateRangeSelectValues": [{{"name": "position", "start": "{startTimeFromAscendingNode#to_iso_utc_datetime}", "end": "{completionTimeFromAscendingNode#to_iso_utc_datetime}"}}]}}'
          - '$.productInfo.productEndDate'
        defaultGeometry: '-180 -90 180 90' # geometry is not available for this product type
    S3_SRA:
      productType: EO:EUM:DAT:SENTINEL-3:SR_1_SRA___
      metadata_mapping:
        id:
          - '{{"stringChoiceValues": [{{"name": "type", "value": "SR_1_SRA___"}}, {{"name": "timeliness", "value": {id#split_id_into_s3_params}["timeliness"]}}, {{"name": "sat", "value": {id#split_id_into_s3_params}["sat"]}}], "dateRangeSelectValues": [{{"name": "position", "start": {id#split_id_into_s3_params}["startDate"], "end": {id#split_id_into_s3_params}["endDate"]}}]}}'
          - '{$.productInfo.product#remove_extension}'
        startTimeFromAscendingNode:
          - '{{"stringChoiceValues": [{{"name": "type", "value": "SR_1_SRA___"}}], "dateRangeSelectValues": [{{"name": "position", "start": "{startTimeFromAscendingNode#to_iso_utc_datetime}", "end": "{completionTimeFromAscendingNode#to_iso_utc_datetime}"}}]}}'
          - '$.productInfo.productStartDate'
        completionTimeFromAscendingNode:
          - '{{"stringChoiceValues": [{{"name": "type", "value": "SR_1_SRA___"}}], "dateRangeSelectValues": [{{"name": "position", "start": "{startTimeFromAscendingNode#to_iso_utc_datetime}", "end": "{completionTimeFromAscendingNode#to_iso_utc_datetime}"}}]}}'
          - '$.productInfo.productEndDate'
        defaultGeometry: '-180 -90 180 90' # geometry is not available for this product type
    S3_SRA_A:
      productType: EO:EUM:DAT:SENTINEL-3:SR_1_SRA_A_
      metadata_mapping:
        id:
          - '{{"stringChoiceValues": [{{"name": "type", "value": "SR_1_SRA_A_"}}, {{"name": "timeliness", "value": {id#split_id_into_s3_params}["timeliness"]}}, {{"name": "sat", "value": {id#split_id_into_s3_params}["sat"]}}], "dateRangeSelectValues": [{{"name": "position", "start": {id#split_id_into_s3_params}["startDate"], "end": {id#split_id_into_s3_params}["endDate"]}}]}}'
          - '{$.productInfo.product#remove_extension}'
        startTimeFromAscendingNode:
          - '{{"stringChoiceValues": [{{"name": "type", "value": "SR_1_SRA_A_"}}], "dateRangeSelectValues": [{{"name": "position", "start": "{startTimeFromAscendingNode#to_iso_utc_datetime}", "end": "{completionTimeFromAscendingNode#to_iso_utc_datetime}"}}]}}'
          - '$.productInfo.productStartDate'
        completionTimeFromAscendingNode:
          - '{{"stringChoiceValues": [{{"name": "type", "value": "SR_1_SRA_A_"}}], "dateRangeSelectValues": [{{"name": "position", "start": "{startTimeFromAscendingNode#to_iso_utc_datetime}", "end": "{completionTimeFromAscendingNode#to_iso_utc_datetime}"}}]}}'
          - '$.productInfo.productEndDate'
        defaultGeometry: '-180 -90 180 90' # geometry is not available for this product type
    S3_SRA_BS:
      productType: EO:EUM:DAT:SENTINEL-3:SR_1_SRA_BS
      metadata_mapping:
        id:
          - '{{"stringChoiceValues": [{{"name": "type", "value": "SR_1_SRA_BS"}}, {{"name": "timeliness", "value": {id#split_id_into_s3_params}["timeliness"]}}, {{"name": "sat", "value": {id#split_id_into_s3_params}["sat"]}}], "dateRangeSelectValues": [{{"name": "position", "start": {id#split_id_into_s3_params}["startDate"], "end": {id#split_id_into_s3_params}["endDate"]}}]}}'
          - '{$.productInfo.product#remove_extension}'
        startTimeFromAscendingNode:
          - '{{"stringChoiceValues": [{{"name": "type", "value": "SR_1_SRA_BS"}}], "dateRangeSelectValues": [{{"name": "position", "start": "{startTimeFromAscendingNode#to_iso_utc_datetime}", "end": "{completionTimeFromAscendingNode#to_iso_utc_datetime}"}}]}}'
          - '$.productInfo.productStartDate'
        completionTimeFromAscendingNode:
          - '{{"stringChoiceValues": [{{"name": "type", "value": "SR_1_SRA_BS"}}], "dateRangeSelectValues": [{{"name": "position", "start": "{startTimeFromAscendingNode#to_iso_utc_datetime}", "end": "{completionTimeFromAscendingNode#to_iso_utc_datetime}"}}]}}'
          - '$.productInfo.productEndDate'
        defaultGeometry: '-180 -90 180 90' # geometry is not available for this product type
    S3_WAT:
      productType: EO:EUM:DAT:SENTINEL-3:SR_2_WAT___
      metadata_mapping:
        id:
          - '{{"stringChoiceValues": [{{"name": "type", "value": "SR_2_WAT___"}}, {{"name": "timeliness", "value": {id#split_id_into_s3_params}["timeliness"]}}, {{"name": "sat", "value": {id#split_id_into_s3_params}["sat"]}}], "dateRangeSelectValues": [{{"name": "position", "start": {id#split_id_into_s3_params}["startDate"], "end": {id#split_id_into_s3_params}["endDate"]}}]}}'
          - '{$.productInfo.product#remove_extension}'
        startTimeFromAscendingNode:
          - '{{"stringChoiceValues": [{{"name": "type", "value": "SR_2_WAT___"}}], "dateRangeSelectValues": [{{"name": "position", "start": "{startTimeFromAscendingNode#to_iso_utc_datetime}", "end": "{completionTimeFromAscendingNode#to_iso_utc_datetime}"}}]}}'
          - '$.productInfo.productStartDate'
        completionTimeFromAscendingNode:
          - '{{"stringChoiceValues": [{{"name": "type", "value": "SR_2_WAT___"}}], "dateRangeSelectValues": [{{"name": "position", "start": "{startTimeFromAscendingNode#to_iso_utc_datetime}", "end": "{completionTimeFromAscendingNode#to_iso_utc_datetime}"}}]}}'
          - '$.productInfo.productEndDate'
        defaultGeometry: '-180 -90 180 90' # geometry is not available for this product type
    S3_SLSTR_L1RBT:
      productType: EO:EUM:DAT:SENTINEL-3:SL_1_RBT___
      metadata_mapping:
        id:
          - '{{"stringChoiceValues": [{{"name": "type", "value": "SL_1_RBT___"}}, {{"name": "timeliness", "value": {id#split_id_into_s3_params}["timeliness"]}}, {{"name": "sat", "value": {id#split_id_into_s3_params}["sat"]}}], "dateRangeSelectValues": [{{"name": "position", "start": {id#split_id_into_s3_params}["startDate"], "end": {id#split_id_into_s3_params}["endDate"]}}]}}'
          - '{$.productInfo.product#remove_extension}'
        startTimeFromAscendingNode:
          - '{{"stringChoiceValues": [{{"name": "type", "value": "SL_1_RBT___"}}], "dateRangeSelectValues": [{{"name": "position", "start": "{startTimeFromAscendingNode#to_iso_utc_datetime}", "end": "{completionTimeFromAscendingNode#to_iso_utc_datetime}"}}]}}'
          - '$.productInfo.productStartDate'
        completionTimeFromAscendingNode:
          - '{{"stringChoiceValues": [{{"name": "type", "value": "SL_1_RBT___"}}], "dateRangeSelectValues": [{{"name": "position", "start": "{startTimeFromAscendingNode#to_iso_utc_datetime}", "end": "{completionTimeFromAscendingNode#to_iso_utc_datetime}"}}]}}'
          - '$.productInfo.productEndDate'
        defaultGeometry: '-180 -90 180 90' # geometry is not available for this product type
    S3_SLSTR_L2WST:
      productType: EO:EUM:DAT:SENTINEL-3:SL_2_WST___
      metadata_mapping:
        id:
          - '{{"stringChoiceValues": [{{"name": "type", "value": "SL_2_WST___"}}, {{"name": "timeliness", "value": {id#split_id_into_s3_params}["timeliness"]}}, {{"name": "sat", "value": {id#split_id_into_s3_params}["sat"]}}], "dateRangeSelectValues": [{{"name": "position", "start": {id#split_id_into_s3_params}["startDate"], "end": {id#split_id_into_s3_params}["endDate"]}}]}}'
          - '{$.productInfo.product#remove_extension}'
        startTimeFromAscendingNode:
          - '{{"stringChoiceValues": [{{"name": "type", "value": "SL_2_WST___"}}], "dateRangeSelectValues": [{{"name": "position", "start": "{startTimeFromAscendingNode#to_iso_utc_datetime}", "end": "{completionTimeFromAscendingNode#to_iso_utc_datetime}"}}]}}'
          - '$.productInfo.productStartDate'
        completionTimeFromAscendingNode:
          - '{{"stringChoiceValues": [{{"name": "type", "value": "SL_2_WST___"}}], "dateRangeSelectValues": [{{"name": "position", "start": "{startTimeFromAscendingNode#to_iso_utc_datetime}", "end": "{completionTimeFromAscendingNode#to_iso_utc_datetime}"}}]}}'
          - '$.productInfo.productEndDate'
        defaultGeometry: '-180 -90 180 90' # geometry is not available for this product type
    S5P_L1B2_IR_ALL:
      productType: EO:ESA:DAT:SENTINEL-5P:TROPOMI
      metadata_mapping:
        id:
          - '{{"stringChoiceValues": [{{"name": "productType", "value": {id#split_id_into_s5p_params}["productType"]}}, {{"name": "processingMode", "value": {id#split_id_into_s5p_params}["processingMode"]}}, {{"name": "processingLevel", "value": {id#split_id_into_s5p_params}["processingLevel"]}}], "dateRangeSelectValues": [{{"name": "position", "start": {id#split_id_into_s5p_params}["startDate"], "end": {id#split_id_into_s5p_params}["endDate"]}}]}}'
          - '{$.productInfo.product#remove_extension}'
    COP_DEM_GLO30:
      productType: EO:DEM:DAT:COP-DEM_GLO-30-DGED__2022_1
      metadata_mapping:
        id:
          - '{{"boundingBoxValues": [{{"name": "bbox", "bbox": {id#split_cop_dem_id}}}]}}'
          - '{$.productInfo.product#remove_extension}'
        defaultGeometry: '-180 -90 180 90'
<<<<<<< HEAD
    CLMS_CORINE:
      productType: EO:CLMS:DAT:CORINE
      metadata_mapping:
        # the given datetimes are used to determine the product type, i.e. from which year the data will be taken
        startTimeFromAscendingNode:
          - '{{"stringChoiceValues": [{{"name": "productType", "value": "{startTimeFromAscendingNode#get_corine_product_type(completionTimeFromAscendingNode)}"}}]}}'
          - '$.productInfo.productStartDate'
        completionTimeFromAscendingNode:
          - '{{"stringChoiceValues": [{{"name": "productType", "value": "{startTimeFromAscendingNode#get_corine_product_type(completionTimeFromAscendingNode)}"}}]}}'
          - '$.productInfo.productEndDate'
=======
#    CLMS_CORINE:
#      productType: EO:CLMS:DAT:CORINE
#      metadata_mapping:
#        startTimeFromAscendingNode:
#          - '{{"stringChoiceValues": [{{"name": "productType", "value": {startTimeFromAscendingNode#get_corine_product_type({completionTimeFromAscendingNode})}}}]}}'
#          - '$.productInfo.productStartDate'
#        completionTimeFromAscendingNode:
#          - '{{"stringChoiceValues": [{{"name": "productType", "value": {startTimeFromAscendingNode#get_corine_product_type({completionTimeFromAscendingNode})}}}]}}'
#          - '$.productInfo.productEndDate'
>>>>>>> f2ac36ba

  download: !plugin
    type: HTTPDownload
    base_uri: https://wekeo-broker.apps.mercator.dpi.wekeo.eu/databroker
    flatten_top_dirs: true
    auth_error_code: 401
    order_enabled: true
    order_method: 'POST'
    order_on_response:
      metadata_mapping:
        order_id: '$.orderId'
        orderStatusLink: 'https://wekeo-broker.apps.mercator.dpi.wekeo.eu/databroker/dataorder/status/{order_id}'
        downloadLink: 'https://wekeo-broker.apps.mercator.dpi.wekeo.eu/databroker/dataorder/download/{order_id}'
    order_status_method: 'GET'
    order_status_success:
      status: completed
      message: "Done!"<|MERGE_RESOLUTION|>--- conflicted
+++ resolved
@@ -3753,10 +3753,7 @@
     need_auth: true
     auth_error_code: 401
     results_entry: content
-<<<<<<< HEAD
-=======
     two_passes_id_search: true
->>>>>>> f2ac36ba
     pagination:
       max_items_per_page: 20
       total_items_nb_key_path: '$.totItems'
@@ -4056,7 +4053,6 @@
           - '{{"boundingBoxValues": [{{"name": "bbox", "bbox": {id#split_cop_dem_id}}}]}}'
           - '{$.productInfo.product#remove_extension}'
         defaultGeometry: '-180 -90 180 90'
-<<<<<<< HEAD
     CLMS_CORINE:
       productType: EO:CLMS:DAT:CORINE
       metadata_mapping:
@@ -4067,17 +4063,6 @@
         completionTimeFromAscendingNode:
           - '{{"stringChoiceValues": [{{"name": "productType", "value": "{startTimeFromAscendingNode#get_corine_product_type(completionTimeFromAscendingNode)}"}}]}}'
           - '$.productInfo.productEndDate'
-=======
-#    CLMS_CORINE:
-#      productType: EO:CLMS:DAT:CORINE
-#      metadata_mapping:
-#        startTimeFromAscendingNode:
-#          - '{{"stringChoiceValues": [{{"name": "productType", "value": {startTimeFromAscendingNode#get_corine_product_type({completionTimeFromAscendingNode})}}}]}}'
-#          - '$.productInfo.productStartDate'
-#        completionTimeFromAscendingNode:
-#          - '{{"stringChoiceValues": [{{"name": "productType", "value": {startTimeFromAscendingNode#get_corine_product_type({completionTimeFromAscendingNode})}}}]}}'
-#          - '$.productInfo.productEndDate'
->>>>>>> f2ac36ba
 
   download: !plugin
     type: HTTPDownload
