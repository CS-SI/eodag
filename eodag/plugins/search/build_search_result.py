--- conflicted
+++ resolved
@@ -219,11 +219,7 @@
 
         # build product id
         id_prefix = (product_type or self.provider).upper()
-<<<<<<< HEAD
         product_id = get_product_id(id_prefix, parsed_properties, query_hash)
-=======
-        product_id = self._get_product_id(id_prefix, parsed_properties, query_hash)
->>>>>>> 1f020dab
         product_available_properties = {
             k: v
             for (k, v) in parsed_properties.items()
@@ -236,7 +232,6 @@
 
         # update downloadLink
         split_param = getattr(self.config, "assets_split_parameter", None)
-<<<<<<< HEAD
         if split_param and split_result:
             product_data = getattr(self.config, "products", {})[product_type]
             if "dataset" in product_data:
@@ -248,10 +243,6 @@
                 self.config.metadata_mapping,
                 provider_product=provider_product,
             )
-=======
-        if split_param:
-            request_splitter = RequestSplitter(self.config)
->>>>>>> 1f020dab
             product_available_properties["downloadLinks"] = {}
             param_values = parsed_properties[split_param]
             if isinstance(param_values, str):
