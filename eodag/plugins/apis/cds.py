# -*- coding: utf-8 -*-
# Copyright 2022, CS GROUP - France, https://www.csgroup.eu/
#
# This file is part of EODAG project
#     https://www.github.com/CS-SI/EODAG
#
# Licensed under the Apache License, Version 2.0 (the "License");
# you may not use this file except in compliance with the License.
# You may obtain a copy of the License at
#
#     http://www.apache.org/licenses/LICENSE-2.0
#
# Unless required by applicable law or agreed to in writing, software
# distributed under the License is distributed on an "AS IS" BASIS,
# WITHOUT WARRANTIES OR CONDITIONS OF ANY KIND, either express or implied.
# See the License for the specific language governing permissions and
# limitations under the License.
from __future__ import annotations

import logging
<<<<<<< HEAD
from datetime import datetime
from typing import TYPE_CHECKING, Any, Dict, List, Optional, Tuple, Union
=======
from datetime import datetime, timedelta
from typing import TYPE_CHECKING, Any, Dict, List, Optional, Tuple, Union, cast
>>>>>>> 0dcc36d2
from urllib.parse import unquote_plus

import cdsapi
import geojson
import requests
from dateutil.parser import isoparse

from eodag.api.product._assets import Asset
<<<<<<< HEAD
=======
from eodag.api.product.metadata_mapping import mtd_cfg_as_conversion_and_querypath
>>>>>>> 0dcc36d2
from eodag.plugins.apis.base import Api
from eodag.plugins.download.http import HTTPDownload
from eodag.plugins.search.base import Search
from eodag.plugins.search.build_search_result import BuildPostSearchResult
from eodag.rest.stac import DEFAULT_MISSION_START_DATE
from eodag.utils import (
    DEFAULT_DOWNLOAD_TIMEOUT,
    DEFAULT_DOWNLOAD_WAIT,
    DEFAULT_ITEMS_PER_PAGE,
    DEFAULT_PAGE,
    datetime_range,
    deepcopy,
    get_geometry_from_various,
    path_to_uri,
    urlencode,
    urlsplit,
)
from eodag.utils.exceptions import AuthenticationError, DownloadError, RequestError
from eodag.utils.logging import get_logging_verbose

if TYPE_CHECKING:
    from eodag.api.product import EOProduct
    from eodag.api.search_result import SearchResult
    from eodag.config import PluginConfig
    from eodag.utils import DownloadedCallback, ProgressCallback

logger = logging.getLogger("eodag.apis.cds")

CDS_KNOWN_FORMATS = {"grib": "grib", "netcdf": "nc"}


class CdsApi(HTTPDownload, Api, BuildPostSearchResult):
    """A plugin that enables to build download-request and download data on CDS API.

    Builds a single ready-to-download :class:`~eodag.api.product._product.EOProduct`
    during the search stage.

    This class inherits from :class:`~eodag.plugins.apis.base.Api` for compatibility,
    :class:`~eodag.plugins.download.base.Download` for download methods, and
    :class:`~eodag.plugins.search.qssearch.QueryStringSearch` for metadata-mapping and
    query build methods.
    """

    def __init__(self, provider: str, config: PluginConfig) -> None:
        # init self.config.metadata_mapping using Search Base plugin
        Search.__init__(self, provider, config)

        # needed by QueryStringSearch.build_query_string / format_free_text_search
        self.config.__dict__.setdefault("free_text_search_operations", {})
        # needed for compatibility
        self.config.__dict__.setdefault("pagination", {"next_page_query_obj": "{{}}"})

        # parse jsonpath on init: product type specific metadata-mapping
        for product_type in self.config.products.keys():
            if "metadata_mapping" in self.config.products[product_type].keys():
                self.config.products[product_type][
                    "metadata_mapping"
                ] = mtd_cfg_as_conversion_and_querypath(
                    self.config.products[product_type]["metadata_mapping"]
                )
                # Complete and ready to use product type specific metadata-mapping
                product_type_metadata_mapping = deepcopy(self.config.metadata_mapping)

                # update config using provider product type definition metadata_mapping
                # from another product
                other_product_for_mapping = cast(
                    str,
                    self.config.products[product_type].get(
                        "metadata_mapping_from_product", ""
                    ),
                )
                if other_product_for_mapping:
                    other_product_type_def_params = self.get_product_type_def_params(
                        other_product_for_mapping,  # **kwargs
                    )
                    product_type_metadata_mapping.update(
                        other_product_type_def_params.get("metadata_mapping", {})
                    )
                # from current product
                product_type_metadata_mapping.update(
                    self.config.products[product_type]["metadata_mapping"]
                )

                self.config.products[product_type][
                    "metadata_mapping"
                ] = product_type_metadata_mapping

    def get_product_type_cfg(self, key: str, default: Any = None) -> Any:
        """
        Get the value of a configuration option specific to the current product type.

        This method retrieves the value of a configuration option from the
        `_product_type_config` attribute. If the option is not found, the provided
        default value is returned.

        :param key: The configuration option key.
        :type key: str
        :param default: The default value to be returned if the option is not found (default is None).
        :type default: Any

        :return: The value of the specified configuration option or the default value.
        :rtype: Any
        """
        product_type_cfg = getattr(self.config, "product_type_config", {})
        non_none_cfg = {k: v for k, v in product_type_cfg.items() if v}

        return non_none_cfg.get(key, default)

    def _preprocess_search_params(self, params: Dict[Any]) -> None:
        """Preprocess search parameters before making a request to the CDS API.

        This method is responsible for checking and updating the provided search parameters
        to ensure that required parameters like 'productType', 'startTimeFromAscendingNode',
        'completionTimeFromAscendingNode', and 'geometry' are properly set. If not specified
        in the input parameters, default values or values from the configuration are used.

        :param params: Search parameters to be preprocessed.
        :type params: dict
        """
        _dc_qs = params.get("_dc_qs", None)
        if _dc_qs is not None:
            # if available, update search params using datacube query-string
            _dc_qp = geojson.loads(unquote_plus(unquote_plus(_dc_qs)))
            if "/" in _dc_qp.get("date", ""):
                (
                    params["startTimeFromAscendingNode"],
                    params["completionTimeFromAscendingNode"],
                ) = _dc_qp["date"].split("/")
            else:
                params["startTimeFromAscendingNode"] = params[
                    "completionTimeFromAscendingNode"
                ] = _dc_qp["date"]

            if "/" in _dc_qp.get("area", ""):
                params["geometry"] = _dc_qp["area"].split("/")

        non_none_params = {k: v for k, v in params.items() if v}

        # productType
        dataset = params.get("dataset", None)
        params["productType"] = non_none_params.get("productType", dataset)

        # dates
        mission_start_dt = datetime.fromisoformat(
            self.get_product_type_cfg(
                "missionStartDate", DEFAULT_MISSION_START_DATE
            ).replace(
                "Z", "+00:00"
            )  # before 3.11
        )

        default_end_from_cfg = self.config.products.get(params["productType"], {}).get(
            "_default_end_date", None
        )
        default_end_str = (
            default_end_from_cfg
            or (
                datetime.utcnow()
                if params.get("startTimeFromAscendingNode")
                else mission_start_dt + timedelta(days=1)
            ).isoformat()
        )

        params["startTimeFromAscendingNode"] = non_none_params.get(
            "startTimeFromAscendingNode", mission_start_dt.isoformat()
        )
        params["completionTimeFromAscendingNode"] = non_none_params.get(
            "completionTimeFromAscendingNode", default_end_str
        )

        # temporary _date parameter mixing start & end
        end_date = isoparse(params["completionTimeFromAscendingNode"]) + timedelta(
            days=-1
        )
        params[
            "_date"
        ] = f"{params['startTimeFromAscendingNode']}/{end_date.isoformat()}"

        # geometry
        if "geometry" in params:
            params["geometry"] = get_geometry_from_various(geometry=params["geometry"])

    def build_query_string(
        self, product_type: str, **kwargs: Any
    ) -> Tuple[Dict[str, Any], str]:
        """Build The query string using the search parameters"""
        qp, _ = BuildPostSearchResult.build_query_string(
            self, product_type=product_type, **kwargs
        )
        if "_date" in qp:
            qp.update(qp.pop("_date", {}))

        return qp, urlencode(qp, doseq=True, quote_via=lambda x, *_args, **_kwargs: x)

    def do_search(self, *args: Any, **kwargs: Any) -> List[Dict[str, Any]]:
        """Should perform the actual search request."""
        return [{}]

    def query(
        self,
        product_type: Optional[str] = None,
        items_per_page: int = DEFAULT_ITEMS_PER_PAGE,
        page: int = DEFAULT_PAGE,
        count: bool = True,
        **kwargs: Any,
    ) -> Tuple[List[EOProduct], Optional[int]]:
        """Build ready-to-download SearchResult"""

<<<<<<< HEAD
        _dc_qs = kwargs.get("_dc_qs", None)
        if _dc_qs is not None:
            _dc_qp = geojson.loads(unquote_plus(unquote_plus(_dc_qs)))
            if "/" in _dc_qp.get("date", ""):
                (
                    kwargs["startTimeFromAscendingNode"],
                    kwargs["completionTimeFromAscendingNode"],
                ) = _dc_qp["date"].split("/")
            else:
                kwargs["startTimeFromAscendingNode"] = kwargs[
                    "completionTimeFromAscendingNode"
                ] = _dc_qp["date"]

            if "/" in _dc_qp.get("area", ""):
                kwargs["geometry"] = _dc_qp["area"].split("/")

        # check productType, dates, geometry, use defaults if not specified
        # productType
        if not kwargs.get("productType"):
            kwargs["productType"] = kwargs.get("dataset", None)
        # start date
        if "startTimeFromAscendingNode" not in kwargs:
            kwargs["startTimeFromAscendingNode"] = (
                getattr(self.config, "product_type_config", {}).get(
                    "missionStartDate", None
                )
                or DEFAULT_MISSION_START_DATE
            )
        # end date
        if "completionTimeFromAscendingNode" not in kwargs:
            kwargs["completionTimeFromAscendingNode"] = getattr(
                self.config, "product_type_config", {}
            ).get("missionEndDate", None) or datetime.utcnow().isoformat(
                timespec="seconds"
            )
        # geometry
        if not kwargs.get("geometry", None):
            kwargs["geometry"] = [
                -180,
                -90,
                180,
                90,
            ]
        kwargs["geometry"] = get_geometry_from_various(geometry=kwargs["geometry"])
=======
        self._preprocess_search_params(kwargs)
>>>>>>> 0dcc36d2

        return BuildPostSearchResult.query(
            self, items_per_page=items_per_page, page=page, count=count, **kwargs
        )

    def _get_cds_client(self, **auth_dict: Any) -> cdsapi.Client:
        """Returns cdsapi client."""
        # eodag logging info
        eodag_verbosity = get_logging_verbose()
        eodag_logger = logging.getLogger("eodag")

        client = cdsapi.Client(
            # disable cdsapi default logging and handle it on eodag side
            # until https://github.com/ecmwf/cdsapi/pull/47 is merged
            quiet=True,
            verify=True,
            **auth_dict,
        )

        if eodag_verbosity is None or eodag_verbosity == 1:
            client.logger.setLevel(logging.WARNING)
        elif eodag_verbosity == 2:
            client.logger.setLevel(logging.INFO)
        elif eodag_verbosity == 3:
            client.logger.setLevel(logging.DEBUG)
        else:
            client.logger.setLevel(logging.WARNING)

        if len(eodag_logger.handlers) > 0:
            client.logger.addHandler(eodag_logger.handlers[0])

        return client

    def authenticate(self) -> Dict[str, str]:
        """Returns information needed for auth

        :returns: {key, url} dictionary
        :rtype: dict
        :raises: :class:`~eodag.utils.exceptions.AuthenticationError`
        :raises: :class:`~eodag.utils.exceptions.RequestError`
        """
        # Get credentials from eodag or using cds conf
        uid = getattr(self.config, "credentials", {}).get("username", None)
        api_key = getattr(self.config, "credentials", {}).get("password", None)
        url = getattr(self.config, "api_endpoint", None)
        if not all([uid, api_key, url]):
            raise AuthenticationError("Missing authentication information")

        auth_dict: Dict[str, str] = {"key": f"{uid}:{api_key}", "url": url}

        client = self._get_cds_client(**auth_dict)
        try:
            client.status()
            logger.debug("Connection checked on CDS API")
        except requests.exceptions.ConnectionError as e:
            logger.error(e)
            raise RequestError(f"Could not connect to the CDS API '{url}'")
        except requests.exceptions.HTTPError as e:
            logger.error(e)
            raise RequestError("The CDS API has returned an unexpected error")

        return auth_dict

    def _prepare_download_link(self, product):
        """Update product download link with http url obtained from cds api"""
        # get download request dict from product.location/downloadLink url query string
        # separate url & parameters
        query_str = "".join(urlsplit(product.location).fragment.split("?", 1)[1:])
        download_request = geojson.loads(query_str)

        date_range = download_request.pop("date_range", False)
        if date_range:
            date = download_request.pop("date")
            start, end, *_ = date.split("/")
            _start = datetime.fromisoformat(start)
            _end = datetime.fromisoformat(end)
            d_range = [d for d in datetime_range(_start, _end)]
            download_request["year"] = [*{str(d.year) for d in d_range}]
            download_request["month"] = [*{str(d.month) for d in d_range}]
            download_request["day"] = [*{str(d.day) for d in d_range}]

        auth_dict = self.authenticate()
        dataset_name = download_request.pop("dataset")

        # Send download request to CDS web API
        logger.info(
            "Request download on CDS API: dataset=%s, request=%s",
            dataset_name,
            download_request,
        )
        try:
            client = self._get_cds_client(**auth_dict)
            result = client._api(
                "%s/resources/%s" % (client.url, dataset_name), download_request, "POST"
            )
            # update product download link through a new asset
            product.assets["data"] = Asset(product, "data", {"href": result.location})
        except Exception as e:
            logger.error(e)
            raise DownloadError(e)

    def download(
        self,
        product: EOProduct,
        auth: Optional[PluginConfig] = None,
        progress_callback: Optional[ProgressCallback] = None,
        wait: int = DEFAULT_DOWNLOAD_WAIT,
        timeout: int = DEFAULT_DOWNLOAD_TIMEOUT,
        **kwargs: Any,
    ) -> Optional[str]:
        """Download data from providers using CDS API"""
<<<<<<< HEAD

        product_extension = CDS_KNOWN_FORMATS[product.properties.get("format", "grib")]
=======
        product_format = product.properties.get("format", "grib")
        product_extension = CDS_KNOWN_FORMATS.get(product_format, product_format)
>>>>>>> 0dcc36d2

        # Prepare download
        fs_path, record_filename = self._prepare_download(
            product,
            progress_callback=progress_callback,
            outputs_extension=f".{product_extension}",
            **kwargs,
        )

        if not fs_path or not record_filename:
            if fs_path:
                product.location = path_to_uri(fs_path)
            return fs_path

        self._prepare_download_link(product)

        try:
            return super(CdsApi, self).download(
                product,
                progress_callback=progress_callback,
                **kwargs,
            )
        except Exception as e:
            logger.error(e)
            raise DownloadError(e)

    def _stream_download_dict(
        self,
        product: EOProduct,
        auth: Optional[PluginConfig] = None,
        progress_callback: Optional[ProgressCallback] = None,
        wait: int = DEFAULT_DOWNLOAD_WAIT,
        timeout: int = DEFAULT_DOWNLOAD_TIMEOUT,
        **kwargs: Union[str, bool, Dict[str, Any]],
    ) -> Dict[str, Any]:
        """Returns dictionnary of :class:`~fastapi.responses.StreamingResponse` keyword-arguments.
        It contains a generator to streamed download chunks and the response headers."""

        self._prepare_download_link(product)
        return super(CdsApi, self)._stream_download_dict(
            product,
            auth=auth,
            progress_callback=progress_callback,
            wait=wait,
            timeout=timeout,
            **kwargs,
        )

    def download_all(
        self,
        products: SearchResult,
        auth: Optional[PluginConfig] = None,
        downloaded_callback: Optional[DownloadedCallback] = None,
        progress_callback: Optional[ProgressCallback] = None,
        wait: int = DEFAULT_DOWNLOAD_WAIT,
        timeout: int = DEFAULT_DOWNLOAD_TIMEOUT,
        **kwargs: Any,
    ):
        """
        Download all using parent (base plugin) method
        """
        return super(CdsApi, self).download_all(
            products,
            auth=auth,
            downloaded_callback=downloaded_callback,
            progress_callback=progress_callback,
            wait=wait,
            timeout=timeout,
            **kwargs,
        )<|MERGE_RESOLUTION|>--- conflicted
+++ resolved
@@ -18,13 +18,8 @@
 from __future__ import annotations
 
 import logging
-<<<<<<< HEAD
-from datetime import datetime
-from typing import TYPE_CHECKING, Any, Dict, List, Optional, Tuple, Union
-=======
 from datetime import datetime, timedelta
 from typing import TYPE_CHECKING, Any, Dict, List, Optional, Tuple, Union, cast
->>>>>>> 0dcc36d2
 from urllib.parse import unquote_plus
 
 import cdsapi
@@ -33,10 +28,7 @@
 from dateutil.parser import isoparse
 
 from eodag.api.product._assets import Asset
-<<<<<<< HEAD
-=======
 from eodag.api.product.metadata_mapping import mtd_cfg_as_conversion_and_querypath
->>>>>>> 0dcc36d2
 from eodag.plugins.apis.base import Api
 from eodag.plugins.download.http import HTTPDownload
 from eodag.plugins.search.base import Search
@@ -245,54 +237,7 @@
     ) -> Tuple[List[EOProduct], Optional[int]]:
         """Build ready-to-download SearchResult"""
 
-<<<<<<< HEAD
-        _dc_qs = kwargs.get("_dc_qs", None)
-        if _dc_qs is not None:
-            _dc_qp = geojson.loads(unquote_plus(unquote_plus(_dc_qs)))
-            if "/" in _dc_qp.get("date", ""):
-                (
-                    kwargs["startTimeFromAscendingNode"],
-                    kwargs["completionTimeFromAscendingNode"],
-                ) = _dc_qp["date"].split("/")
-            else:
-                kwargs["startTimeFromAscendingNode"] = kwargs[
-                    "completionTimeFromAscendingNode"
-                ] = _dc_qp["date"]
-
-            if "/" in _dc_qp.get("area", ""):
-                kwargs["geometry"] = _dc_qp["area"].split("/")
-
-        # check productType, dates, geometry, use defaults if not specified
-        # productType
-        if not kwargs.get("productType"):
-            kwargs["productType"] = kwargs.get("dataset", None)
-        # start date
-        if "startTimeFromAscendingNode" not in kwargs:
-            kwargs["startTimeFromAscendingNode"] = (
-                getattr(self.config, "product_type_config", {}).get(
-                    "missionStartDate", None
-                )
-                or DEFAULT_MISSION_START_DATE
-            )
-        # end date
-        if "completionTimeFromAscendingNode" not in kwargs:
-            kwargs["completionTimeFromAscendingNode"] = getattr(
-                self.config, "product_type_config", {}
-            ).get("missionEndDate", None) or datetime.utcnow().isoformat(
-                timespec="seconds"
-            )
-        # geometry
-        if not kwargs.get("geometry", None):
-            kwargs["geometry"] = [
-                -180,
-                -90,
-                180,
-                90,
-            ]
-        kwargs["geometry"] = get_geometry_from_various(geometry=kwargs["geometry"])
-=======
         self._preprocess_search_params(kwargs)
->>>>>>> 0dcc36d2
 
         return BuildPostSearchResult.query(
             self, items_per_page=items_per_page, page=page, count=count, **kwargs
@@ -404,13 +349,8 @@
         **kwargs: Any,
     ) -> Optional[str]:
         """Download data from providers using CDS API"""
-<<<<<<< HEAD
-
-        product_extension = CDS_KNOWN_FORMATS[product.properties.get("format", "grib")]
-=======
         product_format = product.properties.get("format", "grib")
         product_extension = CDS_KNOWN_FORMATS.get(product_format, product_format)
->>>>>>> 0dcc36d2
 
         # Prepare download
         fs_path, record_filename = self._prepare_download(
