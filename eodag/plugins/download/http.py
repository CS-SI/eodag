--- conflicted
+++ resolved
@@ -663,25 +663,6 @@
         if not assets_urls:
             raise NotAvailableError("No assets available for %s" % product)
 
-<<<<<<< HEAD
-            if req_method == "post":
-                # separate url & parameters
-                parts = urlparse(url)
-                query_dict = parse_qs(parts.query)
-                if not query_dict and parts.query:
-                    query_dict = geojson.loads(parts.query)
-                req_url = parts._replace(query=None).geturl()
-                req_kwargs = {"json": query_dict} if query_dict else {}
-            else:
-                req_url = url
-                req_kwargs = {}
-            # url where data is downloaded from can be ftp -> add ftp adapter
-            requests_ftp.monkeypatch_session()
-            s = requests.Session()
-            with s.request(
-                req_method,
-                req_url,
-=======
         # get extra parameters to pass to the query
         params = kwargs.pop("dl_url_params", None) or getattr(
             self.config, "dl_url_params", {}
@@ -731,7 +712,6 @@
 
             with requests.get(
                 asset["href"],
->>>>>>> f2ac36ba
                 stream=True,
                 auth=auth,
                 params=params,
