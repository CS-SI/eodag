--- conflicted
+++ resolved
@@ -28,13 +28,8 @@
 from tqdm import tqdm
 
 from eodag.plugins.download.base import Download
-<<<<<<< HEAD
 from eodag.utils.exceptions import MisconfiguredError
-
-=======
-from eodag.plugins.search.base import MisconfiguredError
 from eodag.utils import sanitize
->>>>>>> 0a280d15
 
 logger = logging.getLogger('eodag.plugins.download.http')
 
@@ -69,18 +64,15 @@
 
         # Strong asumption made here: all products downloaded will be zip files
         # If they are not, the '.zip' extension will be removed when they are downloaded and returned as is
-<<<<<<< HEAD
         prefix = os.path.abspath(self.config.outputs_prefix)
-        fs_path = os.path.join(prefix, '{}.zip'.format(product.properties['title']))
-=======
-        prefix = os.path.abspath(self.config['outputs_prefix'])
         sanitized_title = sanitize(product.properties['title'])
-        collision_avoidance_suffix = '' \
-            if sanitized_title == product.properties['title'] \
-            else ('-' + sanitize(product.properties['id']))
-        fs_path = os.path.join(prefix, '{}{}.zip'.format(sanitize(product.properties['title']),
-                                                         collision_avoidance_suffix))
->>>>>>> 0a280d15
+        if sanitized_title == product.properties['title']:
+            collision_avoidance_suffix = ''
+        else:
+            collision_avoidance_suffix = ('-' + sanitize(product.properties['id']))
+        fs_path = os.path.join(prefix, '{}{}.zip'.format(
+            sanitize(product.properties['title']), collision_avoidance_suffix
+        ))
         download_records_dir = os.path.join(prefix, '.downloaded')
         try:
             os.makedirs(download_records_dir)
