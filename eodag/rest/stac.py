--- conflicted
+++ resolved
@@ -181,12 +181,9 @@
     def __add_provider_and_variable_to_url(self, url, variable=None):
         parts = urlparse(url)
         query_dict = parse_qs(parts.query)
-<<<<<<< HEAD
         if self.provider:
             query_dict.update(provider=self.provider)
-=======
-        query_dict.update(provider=self.provider)
->>>>>>> 1f020dab
+
         if variable:
             query_dict.update(variable=variable)
         without_arg_url = (
@@ -267,11 +264,7 @@
             if getattr(product, "assets", False):
                 product_item["assets"] = dict(product_item["assets"], **origin_assets)
             # append provider query-arg to download link if specified
-<<<<<<< HEAD
             if self.provider or "downloadLinks" in product.properties:
-=======
-            if self.provider:
->>>>>>> 1f020dab
                 if "downloadLink" in product_item["assets"]:
                     product_item["assets"]["downloadLink"][
                         "href"
