# -*- coding: utf-8 -*-
# Copyright 2018, CS Systemes d'Information, https://www.csgroup.eu/
#
# This file is part of EODAG project
#     https://www.github.com/CS-SI/EODAG
#
# Licensed under the Apache License, Version 2.0 (the "License");
# you may not use this file except in compliance with the License.
# You may obtain a copy of the License at
#
#     http://www.apache.org/licenses/LICENSE-2.0
#
# Unless required by applicable law or agreed to in writing, software
# distributed under the License is distributed on an "AS IS" BASIS,
# WITHOUT WARRANTIES OR CONDITIONS OF ANY KIND, either express or implied.
# See the License for the specific language governing permissions and
# limitations under the License.
from __future__ import annotations

import ast
import datetime
import json
import logging
import os
import re
from shutil import make_archive, rmtree
from typing import (
    TYPE_CHECKING,
    Any,
    Callable,
    Dict,
    Iterator,
    List,
    Literal,
    NamedTuple,
    Optional,
    Set,
    Tuple,
    Union,
)
from urllib.parse import urlencode

import dateutil.parser
from dateutil import tz
from fastapi import FastAPI
from fastapi.responses import StreamingResponse
from pydantic import BaseModel, ConfigDict, Field, StringConstraints
from shapely.geometry import Polygon, shape
from typing_extensions import Annotated, TypedDict

import eodag
from eodag import EOProduct
from eodag.api.product.metadata_mapping import OSEO_METADATA_MAPPING
from eodag.api.search_result import SearchResult
from eodag.config import load_stac_config, load_stac_provider_config
from eodag.plugins.crunch.filter_latest_intersect import FilterLatestIntersect
from eodag.plugins.crunch.filter_latest_tpl_name import FilterLatestByName
from eodag.plugins.crunch.filter_overlap import FilterOverlap
from eodag.rest.stac import StacCatalog, StacCollection, StacCommon, StacItem
from eodag.utils import (
    DEFAULT_ITEMS_PER_PAGE,
    DEFAULT_PAGE,
    GENERIC_PRODUCT_TYPE,
    _deprecated,
    dict_items_recursive_apply,
    string_to_jsonpath,
)
from eodag.utils.exceptions import (
    MisconfiguredError,
    NoMatchingProductType,
    NotAvailableError,
    UnsupportedProductType,
    ValidationError,
)
from eodag.utils.otel import telemetry

if TYPE_CHECKING:
    from io import BufferedReader

    from shapely.geometry.base import BaseGeometry


logger = logging.getLogger("eodag.rest.utils")

eodag_api = eodag.EODataAccessGateway()


class Cruncher(NamedTuple):
    """Type hinted Cruncher namedTuple"""

    clazz: Callable[..., Any]
    config_params: List[str]


crunchers = {
    "latestIntersect": Cruncher(FilterLatestIntersect, []),
    "latestByName": Cruncher(FilterLatestByName, ["name_pattern"]),
    "overlap": Cruncher(FilterOverlap, ["minimum_overlap"]),
}
stac_config = load_stac_config()
stac_provider_config = load_stac_provider_config()

STAC_QUERY_PATTERN = "query.*.*"


@_deprecated(
    reason="Function internally used by get_home_page_content, also deprecated",
    version="2.6.1",
)
def format_product_types(product_types: List[Dict[str, Any]]) -> str:
    """Format product_types

    :param product_types: A list of EODAG product types as returned by the core api
    :type product_types: list
    """
    result: List[str] = []
    for pt in product_types:
        result.append("* *__{ID}__*: {abstract}".format(**pt))
    return "\n".join(sorted(result))


def get_detailled_collections_list(
    provider: Optional[str] = None, fetch_providers: bool = True
) -> List[Dict[str, Any]]:
    """Returns detailled collections / product_types list for a given provider as a list of config dicts

    :param provider: (optional) Chosen provider
    :type provider: str
    :param fetch_providers: (optional) Whether to fetch providers for new product
                            types or not
    :type fetch_providers: bool
    :returns: List of config dicts
    :rtype: list
    """
    return eodag_api.list_product_types(
        provider=provider, fetch_providers=fetch_providers
    )


@_deprecated(reason="No more needed with STAC API + Swagger", version="2.6.1")
def get_home_page_content(base_url: str, ipp: Optional[int] = None) -> str:
    """Compute eodag service home page content

    :param base_url: The service root URL
    :type base_url: str
    :param ipp: (optional) Items per page number
    :type ipp: int
    """
    base_url = base_url.rstrip("/") + "/"
    content = f"""<h1>EODAG Server</h1><br />
    <a href='{base_url}'>root</a><br />
    <a href='{base_url}service-doc'>service-doc</a><br />
    """
    return content


@_deprecated(
    reason="Used to format output from deprecated function get_home_page_content",
    version="2.6.1",
)
def get_templates_path() -> str:
    """Returns Jinja templates path"""
    return os.path.join(os.path.dirname(__file__), "templates")


def get_product_types(
    provider: Optional[str] = None, filters: Optional[Dict[str, Any]] = None
) -> List[Dict[str, Any]]:
    """Returns a list of supported product types

    :param provider: (optional) Provider name
    :type provider: str
    :param filters: (optional) Additional filters for product types search
    :type filters: dict
    :returns: A list of corresponding product types
    :rtype: list
    """
    if filters is None:
        filters = {}
    try:
        guessed_product_types = eodag_api.guess_product_type(
            instrument=filters.get("instrument"),
            platform=filters.get("platform"),
            platformSerialIdentifier=filters.get("platformSerialIdentifier"),
            sensorType=filters.get("sensorType"),
            processingLevel=filters.get("processingLevel"),
        )
    except NoMatchingProductType:
        guessed_product_types = []
    if guessed_product_types:
        product_types = [
            pt
            for pt in eodag_api.list_product_types(provider=provider)
            if pt["ID"] in guessed_product_types
        ]
    else:
        product_types = eodag_api.list_product_types(provider=provider)
    return product_types


def search_bbox(request_bbox: str) -> Optional[Dict[str, float]]:
    """Transform request bounding box as a bbox suitable for eodag search"""

    eodag_bbox = None
    search_bbox_keys = ["lonmin", "latmin", "lonmax", "latmax"]

    if not request_bbox:
        return None

    try:
        request_bbox_list = [float(coord) for coord in request_bbox.split(",")]
    except ValueError as e:
        raise ValidationError("invalid box coordinate type: %s" % e)

    eodag_bbox = dict(zip(search_bbox_keys, request_bbox_list))
    if len(eodag_bbox) != 4:
        raise ValidationError("input box is invalid: %s" % request_bbox)

    return eodag_bbox


def get_date(date: Optional[str]) -> Optional[str]:
    """Check if the input date can be parsed as a date"""

    if not date:
        return None
    try:
        return (
            dateutil.parser.parse(date)
            .replace(tzinfo=tz.UTC)
            .isoformat()
            .replace("+00:00", "")
        )
    except ValueError as e:
        exc = ValidationError("invalid input date: %s" % e)
        raise exc


def get_int(input: Optional[Any]) -> Optional[int]:
    """Check if the input can be parsed as an integer"""

    if input is None:
        return None

    try:
        val = int(input)
    except ValueError as e:
        raise ValidationError("invalid input integer value: %s" % e)
    return val


def filter_products(
    products: SearchResult, arguments: Dict[str, Any], **kwargs: Any
) -> SearchResult:
    """Apply an eodag cruncher to filter products"""
    filter_name = arguments.get("filter")
    if filter_name:
        cruncher = crunchers.get(filter_name)
        if not cruncher:
            raise ValidationError("unknown filter name")

        cruncher_config: Dict[str, Any] = dict()
        for config_param in cruncher.config_params:
            config_param_value = arguments.get(config_param)
            if not config_param_value:
                raise ValidationError(
                    "filter additional parameters required: %s"
                    % ", ".join(cruncher.config_params)
                )
            cruncher_config[config_param] = config_param_value

        try:
            products = products.crunch(cruncher.clazz(cruncher_config), **kwargs)
        except MisconfiguredError as e:
            raise ValidationError(str(e))

    return products


def get_pagination_info(
    arguments: Dict[str, Any]
) -> Tuple[Optional[int], Optional[int]]:
    """Get pagination arguments"""
    page = get_int(arguments.pop("page", DEFAULT_PAGE))
    # items_per_page can be specified using limit or itemsPerPage
    items_per_page = get_int(arguments.pop("limit", DEFAULT_ITEMS_PER_PAGE))
    items_per_page = get_int(arguments.pop("itemsPerPage", items_per_page))

    if page is not None and page < 0:
        raise ValidationError("invalid page number. Must be positive integer")
    if items_per_page is not None and items_per_page < 0:
        raise ValidationError(
            "invalid number of items per page. Must be positive integer"
        )
    return page, items_per_page


def get_geometry(arguments: Dict[str, Any]) -> Optional[BaseGeometry]:
    """Get geometry from arguments"""
    if arguments.get("intersects") and arguments.get("bbox"):
        raise ValidationError("Only one of bbox and intersects can be used at a time.")

    if arguments.get("bbox"):
        request_bbox = arguments.pop("bbox")
        if isinstance(request_bbox, str):
            request_bbox = request_bbox.split(",")
        elif not isinstance(request_bbox, list):
            raise ValidationError("bbox argument type should be Array")

        try:
            request_bbox = [float(coord) for coord in request_bbox]
        except ValueError as e:
            raise ValidationError(f"invalid bbox coordinate type: {e}")

        if len(request_bbox) == 4:
            min_x, min_y, max_x, max_y = request_bbox
        elif len(request_bbox) == 6:
            min_x, min_y, _, max_x, max_y, _ = request_bbox
        else:
            raise ValidationError(
                f"invalid bbox length ({len(request_bbox)}) for bbox {request_bbox}"
            )

        geom = Polygon([(min_x, min_y), (min_x, max_y), (max_x, max_y), (max_x, min_y)])

    elif arguments.get("intersects"):
        intersects_value = arguments.pop("intersects")
        if isinstance(intersects_value, str):
            try:
                intersects_dict = json.loads(intersects_value)
            except json.JSONDecodeError:
                raise ValidationError(
                    "The 'intersects' parameter is not a valid JSON string."
                )
        else:
            intersects_dict = intersects_value

        try:
            geom = shape(intersects_dict)
        except Exception as e:
            raise ValidationError(
                f"The 'intersects' parameter does not represent a valid geometry: {str(e)}"
            )

    else:
        geom = None

    return geom


def get_sort_by(
    arguments: Union[dict, None], provider: Union[str, None]
) -> Optional[List[Tuple[str, str]]]:
    """Get sortby criteria from search arguments

    :param arguments: Request args
    :type arguments: dict
    :returns: Sorting parameters and their sorting order from sortby arguments
    :rtype: Optional[List[Tuple[str, str]]]
    """
    sort_by_params_tmp = arguments.pop("sortby", None)
    if sort_by_params_tmp is None:
        return None
    if not sort_by_params_tmp:
        raise ValidationError("sortby argument is empty, please fill in it")

    sorting_supported_by_provider = False
    if provider is not None:
        search_plugin = next(
            eodag_api._plugins_manager.get_search_plugins(provider=provider)
        )
        if not hasattr(search_plugin.config, "sort"):
            raise ValidationError(
                "{} does not support sorting feature".format(provider)
            )
        else:
            sorting_supported_by_provider = True
    sort_by_params = []
    for sort_by_param in sort_by_params_tmp.split(","):
        # Remove leading and trailing whitespace(s) if exist
        sort_by_param = str(sort_by_param.strip())
        if not sort_by_param or sort_by_param in ["+", "-"]:
            raise ValidationError(
                "Syntax error in the search request, at least one sorting parameter is empty"
            )
        if sort_by_param[0] in ["+", "-"]:
            stac_sort_param = sort_by_param[1:]
        else:
            stac_sort_param = sort_by_param
        # remove "properties." prefix
        prefix = "properties."
        if stac_sort_param.startswith(prefix):
            stac_sort_param = stac_sort_param[len(prefix) :]
        if (
            stac_sort_param not in stac_config["item"]["properties"]
            and stac_sort_param != "id"
            or stac_sort_param == "datetime"
        ):
            raise ValidationError(
                "'{}' sorting parameter is not STAC-formatted or not handled by EODAG".format(
                    stac_sort_param
                )
            )
        eodag_sort_param = rename_from_stac_to_eodag_standard(stac_sort_param)
        if (
            sorting_supported_by_provider
            and eodag_sort_param
            not in search_plugin.config.sort["sort_by_mapping"].keys()
        ):
            params = set(search_plugin.config.sort["sort_by_mapping"].keys())
            raise ValidationError(
                "'{}' parameter is not sortable with {}. "
                "Here is the list of sortable parameter(s) with {}: {}".format(
                    stac_sort_param,
                    provider,
                    provider,
                    ", ".join(
                        k for k in search_plugin.config.sort["sort_by_mapping"].keys()
                    ),
                ),
                params,
            )
        sort_order = "DESC" if sort_by_param[:1] == "-" else "ASC"

        # handle cases with a parameter called several times to sort
        ignore_param = False
        for sort_by_param in sort_by_params:
            # if two sorting parameters are equal, we can not add both:
            # either their sorting order is also equal, then it would be a duplication in the request,
            # or their sorting order is different, then there would be a contradiction that would raise an error
            if sort_by_param[0] == eodag_sort_param:
                ignore_param = True
                if sort_by_param[1] != sort_order:
                    raise ValidationError(
                        "'{}' parameter is called several times to sort results with different sorting orders. "
                        "Please set it to only one ('ASC' (ASCENDING) or 'DESC' (DESCENDING))".format(
                            stac_sort_param
                        ),
                    )
        if ignore_param:
            continue

        sort_by_params.append((eodag_sort_param, sort_order))
        if (
            sorting_supported_by_provider
            and search_plugin.config.sort.get("max_sort_params", None)
            and len(sort_by_params) > search_plugin.config.sort["max_sort_params"]
        ):
            raise ValidationError(
                "Search results can be sorted by only "
                "{} parameter(s) with {}".format(
                    search_plugin.config.sort["max_sort_params"], provider
                )
            )
    return sort_by_params


def get_datetime(arguments: Dict[str, Any]) -> Tuple[Optional[str], Optional[str]]:
    """Get the datetime criterias from the search arguments

    :param arguments: Request args
    :type arguments: dict
    :returns: Start date and end date from datetime string.
    :rtype: Tuple[Optional[str], Optional[str]]
    """
    datetime_str = arguments.pop("datetime", None)

    if datetime_str:
        datetime_split = datetime_str.split("/")
        if len(datetime_split) > 1:
            dtstart = datetime_split[0] if datetime_split[0] != ".." else None
            dtend = datetime_split[1] if datetime_split[1] != ".." else None
        elif len(datetime_split) == 1:
            # same time for start & end if only one is given
            dtstart, dtend = datetime_split[0:1] * 2
        else:
            return None, None

        return get_date(dtstart), get_date(dtend)

    else:
        # return already set (dtstart, dtend) or None
        dtstart = get_date(arguments.pop("dtstart", None))
        dtend = get_date(arguments.pop("dtend", None))
        return get_date(dtstart), get_date(dtend)


def get_metadata_query_paths(metadata_mapping: Dict[str, Any]) -> Dict[str, Any]:
    """Get dict of query paths and their names from metadata_mapping

    :param metadata_mapping: STAC metadata mapping (see 'resources/stac_provider.yml')
    :type metadata_mapping: dict
    :returns: Mapping of query paths with their corresponding names
    :rtype: dict
    """
    metadata_query_paths: Dict[str, Any] = {}
    for metadata_name, metadata_spec in metadata_mapping.items():
        # When metadata_spec have a length of 1 the query path is not specified
        if len(metadata_spec) == 2:
            metadata_query_template = metadata_spec[0]
            try:
                # We create the dict corresponding to the metadata query of the metadata
                metadata_query_dict = ast.literal_eval(
                    metadata_query_template.format(**{metadata_name: None})
                )
                # We check if our query path pattern matches one or more of the dict path
                matches = [
                    (str(match.full_path))
                    for match in string_to_jsonpath(
                        STAC_QUERY_PATTERN, force=True
                    ).find(metadata_query_dict)
                ]
                if matches:
                    metadata_query_path = matches[0]
                    metadata_query_paths[metadata_query_path] = metadata_name
            except KeyError:
                pass
    return metadata_query_paths


def get_arguments_query_paths(arguments: Dict[str, Any]) -> Dict[str, Any]:
    """Get dict of query paths and their values from arguments

    Build a mapping of the query paths present in the arguments
    with their values. All matching paths of our STAC_QUERY_PATTERN
    ('query.*.*') are used.

    :param arguments: Request args
    :type arguments: dict
    :returns: Mapping of query paths with their corresponding values
    :rtype: dict
    """
    return dict(
        (str(match.full_path), match.value)
        for match in string_to_jsonpath(STAC_QUERY_PATTERN, force=True).find(arguments)
    )


def get_criterias_from_metadata_mapping(
    metadata_mapping: Dict[str, Any], arguments: Dict[str, Any]
) -> Dict[str, Any]:
    """Get criterias from the search arguments with the metadata mapping config

    :param metadata_mapping: STAC metadata mapping (see 'resources/stac_provider.yml')
    :type metadata_mapping: dict
    :param arguments: Request args
    :type arguments: dict
    :returns: Mapping of criterias with their corresponding values
    :rtype: dict
    """
    criterias: Dict[str, Any] = {}
    metadata_query_paths = get_metadata_query_paths(metadata_mapping)
    arguments_query_paths = get_arguments_query_paths(arguments)
    for query_path in arguments_query_paths:
        if query_path in metadata_query_paths:
            criteria_name = metadata_query_paths[query_path]
        else:
            # The criteria is custom and we must read
            # its name from the query path
            criteria_name = query_path.split(".")[1]
        criteria_value = arguments_query_paths[query_path]
        criterias[criteria_name] = criteria_value
    return criterias


def search_products(
    product_type: str, arguments: Dict[str, Any], stac_formatted: bool = True
) -> Union[Dict[str, Any], SearchResult]:
    """Returns product search results

    :param product_type: The product type criteria
    :type product_type: str
    :param arguments: Request args
    :type arguments: dict
    :param stac_formatted: Whether input is STAC-formatted or not
    :type stac_formatted: bool
    :returns: A search result
    :rtype serialized GeoJSON response"""

    try:
        arg_product_type = arguments.pop("product_type", None)
        provider = arguments.pop("provider", None)

        unserialized = arguments.pop("unserialized", None)

        page, items_per_page = get_pagination_info(arguments)
        dtstart, dtend = get_datetime(arguments)
        geom = get_geometry(arguments)
        sort_by = get_sort_by(arguments, provider)

        criterias = {
            "productType": product_type if product_type else arg_product_type,
            "page": page,
            "items_per_page": items_per_page,
            "start": dtstart,
            "end": dtend,
            "geom": geom,
            "provider": provider,
            "sortBy": sort_by,
        }

        if stac_formatted:
            stac_provider_metadata_mapping = stac_provider_config.get("search", {}).get(
                "metadata_mapping", {}
            )
            extra_criterias = get_criterias_from_metadata_mapping(
                stac_provider_metadata_mapping, arguments
            )
            criterias.update(extra_criterias)
        else:
            criterias.update(arguments)

        # We remove potential None values to use the default values of the search method
        criterias = dict((k, v) for k, v in criterias.items() if v is not None)

        products, total = eodag_api.search(**criterias)

        products = filter_products(products, arguments, **criterias)

        response: Union[Dict[str, Any], SearchResult]
        if not unserialized:
            response = products.as_geojson_object()
            response.update(
                {
                    "properties": {
                        "page": page,
                        "itemsPerPage": items_per_page,
                        "totalResults": total,
                    }
                }
            )
        else:
            response = products
            response.properties = {
                "page": page,
                "itemsPerPage": items_per_page,
                "totalResults": total,
            }

    except ValidationError as e:
        raise e
    except RuntimeError as e:
        raise e
    except UnsupportedProductType as e:
        raise e

    return response


def search_product_by_id(
    uid: str,
    product_type: Optional[str] = None,
    provider: Optional[str] = None,
    **kwargs: Any,
) -> SearchResult:
    """Search a product by its id

    :param uid: The uid of the EO product
    :type uid: str
    :param product_type: (optional) The product type
    :type product_type: str
    :param provider: (optional) The provider to be used
    :type provider: str
    :param kwargs: additional search parameters
    :type kwargs: Any
    :returns: A search result
    :rtype: :class:`~eodag.api.search_result.SearchResult`
    :raises: :class:`~eodag.utils.exceptions.ValidationError`
    :raises: RuntimeError
    """
    try:
        products, _ = eodag_api.search(
            id=uid, productType=product_type, provider=provider, **kwargs
        )
        return products
    except ValidationError:
        raise
    except RuntimeError:
        raise


# STAC ------------------------------------------------------------------------


def get_stac_conformance() -> Dict[str, str]:
    """Build STAC conformance

    :returns: conformance dictionnary
    :rtype: dict
    """
    return stac_config["conformance"]


def get_stac_api_version() -> str:
    """Get STAC API version

    :returns: STAC API version
    :rtype: str
    """
    return stac_config["stac_api_version"]


def get_stac_collections(
    url: str, root: str, arguments: Dict[str, Any], provider: Optional[str] = None
) -> Dict[str, Any]:
    """Build STAC collections

    :param url: Requested URL
    :type url: str
    :param root: The API root
    :type root: str
    :param arguments: Request args
    :type arguments: dict
    :param provider: (optional) Chosen provider
    :type provider: str
    :returns: Collections dictionnary
    :rtype: dict
    """
    return StacCollection(
        url=url,
        stac_config=stac_config,
        provider=provider,
        eodag_api=eodag_api,
        root=root,
    ).get_collections(arguments)


def get_stac_collection_by_id(
    url: str, root: str, collection_id: str, provider: Optional[str] = None
) -> Dict[str, Any]:
    """Build STAC collection by id

    :param url: Requested URL
    :type url: str
    :param root: API root
    :type root: str
    :param collection_id: Product_type as ID of the collection
    :type collection_id: str
    :param provider: (optional) Chosen provider
    :type provider: str
    :returns: Collection dictionary
    :rtype: dict
    """
    return StacCollection(
        url=url,
        stac_config=stac_config,
        provider=provider,
        eodag_api=eodag_api,
        root=root,
    ).get_collection_by_id(collection_id)


def get_stac_item_by_id(
    url: str,
    item_id: str,
    catalogs: List[str],
    root: str = "/",
    provider: Optional[str] = None,
    **kwargs: Any,
) -> Dict[str, Any]:
    """Build STAC item by id

    :param url: Requested URL
    :type url: str
    :param item_id: Product ID
    :type item_id: str
    :param catalogs: Catalogs list (only first is used as product_type)
    :type catalogs: list
    :param root: (optional) API root
    :type root: str
    :param provider: (optional) Chosen provider
    :type provider: str
    :param kwargs: additional search parameters
    :type kwargs: Any
    :returns: Collection dictionary
    :rtype: dict
    """
    product_type = catalogs[0]
    _dc_qs = kwargs.get("_dc_qs", None)

    found_products = search_product_by_id(
        item_id, product_type=product_type, _dc_qs=_dc_qs
    )

    if len(found_products) > 0:
        found_products[0].product_type = eodag_api.get_alias_from_product_type(
            found_products[0].product_type
        )
        return StacItem(
            url=url,
            stac_config=stac_config,
            provider=provider,
            eodag_api=eodag_api,
            root=root,
        ).get_stac_item_from_product(product=found_products[0])
    else:
        return None


def download_stac_item_by_id_stream(
    catalogs: List[str],
    item_id: str,
    provider: Optional[str] = None,
    asset: Optional[str] = None,
    **kwargs: Any,
) -> StreamingResponse:
    """Download item

    :param catalogs: Catalogs list (only first is used as product_type)
    :type catalogs: list
    :param item_id: Product ID
    :type item_id: str
    :param provider: (optional) Chosen provider
    :type provider: str
    :param kwargs: additional download parameters
    :type kwargs: Any
    :returns: a stream of the downloaded data (zip file)
    :rtype: StreamingResponse
    """
    product_type = catalogs[0]
    _dc_qs = kwargs.get("_dc_qs", None)

    search_plugin = next(
        eodag_api._plugins_manager.get_search_plugins(product_type, provider)
    )
    provider_product_type_config = search_plugin.config.products.get(
        product_type, {}
    ) or search_plugin.config.products.get(GENERIC_PRODUCT_TYPE, {})
    if provider_product_type_config.get("storeDownloadUrl", False):
        if item_id not in search_plugin.download_info:
            logger.error(f"data for item {item_id} not found")
            raise NotAvailableError(
                f"download url for product {item_id} could not be found, please redo "
                f"the search request to fetch the required data"
            )
        product_data = search_plugin.download_info[item_id]
        properties = {
            "id": item_id,
            "orderLink": product_data["orderLink"],
            "downloadLink": product_data["downloadLink"],
            "geometry": "-180 -90 180 90",
        }
        product = EOProduct(provider or product_data["provider"], properties)
    else:

        search_results = search_product_by_id(
            item_id, product_type=product_type, provider=provider, _dc_qs=_dc_qs
        )
        if len(search_results) > 0:
            product = search_results[0]
        else:
            raise NotAvailableError(
                f"Could not find {item_id} item in {product_type} collection for provider {provider}"
            )

    if product.downloader is None:
        download_plugin = eodag_api._plugins_manager.get_download_plugin(product)
        auth_plugin = eodag_api._plugins_manager.get_auth_plugin(
            download_plugin.provider
        )
        product.register_downloader(download_plugin, auth_plugin)

    auth = (
        product.downloader_auth.authenticate()
        if product.downloader_auth is not None
        else product.downloader_auth
    )
    try:
        download_stream_dict = product.downloader._stream_download_dict(
            product, auth=auth, asset=asset
        )
    except NotImplementedError:
        logger.warning(
            f"Download streaming not supported for {product.downloader}: downloading locally then delete"
        )
        product_path = eodag_api.download(product, extract=False, asset=asset)
        if os.path.isdir(product_path):
            # do not zip if dir contains only one file
            all_filenames = next(os.walk(product_path), (None, None, []))[2]
            if len(all_filenames) == 1:
                filepath_to_stream = all_filenames[0]
            else:
                filepath_to_stream = f"{product_path}.zip"
                logger.debug(
                    f"Building archive for downloaded product path {filepath_to_stream}"
                )
                make_archive(product_path, "zip", product_path)
                rmtree(product_path)
        else:
            filepath_to_stream = product_path

        download_stream_dict = dict(
            content=read_file_chunks_and_delete(open(filepath_to_stream, "rb")),
            headers={
                "content-disposition": f"attachment; filename={os.path.basename(filepath_to_stream)}",
            },
        )

    return StreamingResponse(**download_stream_dict)


def read_file_chunks_and_delete(
    opened_file: BufferedReader, chunk_size: int = 64 * 1024
) -> Iterator[bytes]:
    """Yield file chunks and delete file when finished."""
    while True:
        data = opened_file.read(chunk_size)
        if not data:
            opened_file.close()
            os.remove(opened_file.name)
            logger.debug(f"{opened_file.name} deleted after streaming complete")
            break
        yield data
    yield data


def get_stac_catalogs(
    url: str,
    root: str = "/",
    catalogs: List[str] = [],
    provider: Optional[str] = None,
    fetch_providers: bool = True,
) -> Dict[str, Any]:
    """Build STAC catalog

    :param url: Requested URL
    :type url: str
    :param root: (optional) API root
    :type root: str
    :param catalogs: (optional) Catalogs list
    :type catalogs: list
    :param provider: (optional) Chosen provider
    :type provider: str
    :param fetch_providers: (optional) Whether to fetch providers for new product
                            types or not
    :type fetch_providers: bool
    :returns: Catalog dictionary
    :rtype: dict
    """
    return StacCatalog(
        url=url,
        stac_config=stac_config,
        root=root,
        provider=provider,
        eodag_api=eodag_api,
        catalogs=catalogs,
        fetch_providers=fetch_providers,
    ).get_stac_catalog()


def search_stac_items(
    url: str,
    arguments: Dict[str, Any],
    root: str = "/",
    catalogs: List[str] = [],
    provider: Optional[str] = None,
    method: Optional[str] = "GET",
) -> Dict[str, Any]:
    """Get items collection dict for given catalogs list

    :param url: Requested URL
    :type url: str
    :param arguments: Request args
    :type arguments: dict
    :param root: (optional) API root
    :type root: str
    :param catalogs: (optional) Catalogs list
    :type catalogs: list
    :param provider: (optional) Chosen provider
    :type provider: str
    :param method: (optional) search request HTTP method ('GET' or 'POST')
    :type method: str
    :returns: Catalog dictionnary
    :rtype: dict
    """
    collections = arguments.get("collections", None)

    catalog_url = url.replace("/items", "")

    next_page_kwargs = {
        key: value for key, value in arguments.copy().items() if value is not None
    }
    next_page_id = (
        int(next_page_kwargs["page"]) + 1 if "page" in next_page_kwargs else 2
    )
    next_page_kwargs["page"] = next_page_id

    # use catalogs from path or if it is empty, collections from args
    if catalogs:
        result_catalog = StacCatalog(
            url=catalog_url,
            stac_config=stac_config,
            root=root,
            provider=provider,
            eodag_api=eodag_api,
            catalogs=catalogs,
        )
    elif collections:
        # get collection as product_type
        if isinstance(collections, str):
            collections = collections.split(",")
        elif not isinstance(collections, list):
            raise ValidationError("Collections argument type should be Array")

        result_catalog = StacCatalog(
            stac_config=stac_config,
            root=root,
            provider=provider,
            eodag_api=eodag_api,
            # handle only one collection
            # per request (STAC allows multiple)
            catalogs=collections[0:1],
            url=catalog_url.replace("/search", f"/collections/{collections[0]}"),
        )
        arguments.pop("collections")
    else:
        raise NoMatchingProductType("Invalid request, collections argument is missing")

    # get products by ids
    ids = arguments.get("ids", None)
    if isinstance(ids, str):
        ids = [ids]
    if ids:
        search_results = SearchResult([])
        for item_id in ids:
            found_products = search_product_by_id(
                item_id, product_type=collections[0], provider=provider
            )
            if len(found_products) == 1:
                search_results.extend(found_products)
        search_results.properties = {
            "page": 1,
            "itemsPerPage": len(search_results),
            "totalResults": len(search_results),
        }
    else:
        if "datetime" in arguments.keys() and arguments["datetime"] is not None:
            arguments["dtstart"], arguments["dtend"] = get_datetime(arguments)

        search_products_arguments = dict(
            arguments,
            **result_catalog.search_args,
            **{"unserialized": "true", "provider": provider},
        )

        # check if time filtering appears both in search arguments and catalog
        # (for catalogs built by date: i.e. `year/2020/month/05`)
        if set(["dtstart", "dtend"]) <= set(arguments.keys()) and set(
            ["dtstart", "dtend"]
        ) <= set(result_catalog.search_args.keys()):
            search_date_min = (
                dateutil.parser.parse(arguments["dtstart"])
                if arguments["dtstart"]
                else datetime.datetime.min
            )
            search_date_max = (
                dateutil.parser.parse(arguments["dtend"])
                if arguments["dtend"]
                else datetime.datetime.now()
            )
            catalog_date_min = dateutil.parser.parse(
                result_catalog.search_args["dtstart"]
            )
            catalog_date_max = dateutil.parser.parse(
                result_catalog.search_args["dtend"]
            )
            # check if date intervals overlap
            if (search_date_min <= catalog_date_max) and (
                search_date_max >= catalog_date_min
            ):
                # use intersection
                search_products_arguments["dtstart"] = (
                    max(search_date_min, catalog_date_min)
                    .isoformat()
                    .replace("+00:00", "")
                    + "Z"
                )
                search_products_arguments["dtend"] = (
                    min(search_date_max, catalog_date_max)
                    .isoformat()
                    .replace("+00:00", "")
                    + "Z"
                )
            else:
                logger.warning("Time intervals do not overlap")
                # return empty results
                search_results = SearchResult([])
                search_results.properties = {
                    "page": search_products_arguments.get("page", 1),
                    "itemsPerPage": search_products_arguments.get(
                        "itemsPerPage", DEFAULT_ITEMS_PER_PAGE
                    ),
                    "totalResults": 0,
                }
                return StacItem(
                    url=url,
                    stac_config=stac_config,
                    provider=provider,
                    eodag_api=eodag_api,
                    root=root,
                ).get_stac_items(
                    search_results=search_results,
                    catalog=dict(
                        result_catalog.get_stac_catalog(),
                        **{"url": result_catalog.url, "root": result_catalog.root},
                    ),
                )

        search_results = search_products(
            product_type=result_catalog.search_args["product_type"],
            arguments=search_products_arguments,
        )

    for record in search_results:
        record.product_type = eodag_api.get_alias_from_product_type(record.product_type)

    search_results.method = method
    if method == "POST":
        search_results.next = f"{url}"
        search_results.body = next_page_kwargs

    elif method == "GET":
        next_query_string = urlencode(next_page_kwargs)
        search_results.next = f"{url}?{next_query_string}"

    items = StacItem(
        url=url,
        stac_config=stac_config,
        provider=provider,
        eodag_api=eodag_api,
        root=root,
    ).get_stac_items(
        search_results=search_results,
        catalog=dict(
            result_catalog.get_stac_catalog(),
            **{"url": result_catalog.url, "root": result_catalog.root},
        ),
    )

    return items


def get_stac_extension_oseo(url: str) -> Dict[str, str]:
    """Build STAC OGC / OpenSearch Extension for EO

    :param url: Requested URL
    :type url: str
    :returns: Catalog dictionnary
    :rtype: dict
    """

    item_mapping = dict_items_recursive_apply(
        stac_config["item"], lambda _, x: str(x).replace("$.product.", "$.")
    )

    # all properties as string type by default
    oseo_properties = {
        "oseo:{}".format(k): {
            "type": "string",
            "title": k[0].upper() + re.sub(r"([A-Z][a-z]+)", r" \1", k[1:]),
        }
        for k, v in OSEO_METADATA_MAPPING.items()
        if v not in str(item_mapping)
    }

    return StacCommon.get_stac_extension(
        url=url, stac_config=stac_config, extension="oseo", properties=oseo_properties
    )


class QueryableProperty(BaseModel):
    """A class representing a queryable property.

    :param description: The description of the queryables property
    :type description: str
    :param ref: (optional) A reference link to the schema of the property.
    :type ref: str
    """

    description: str
    ref: Optional[str] = Field(default=None, serialization_alias="$ref")


class Queryables(BaseModel):
    """A class representing queryable properties for the STAC API.

    :param json_schema: The URL of the JSON schema.
    :type json_schema: str
    :param q_id: (optional) The identifier of the queryables.
    :type q_id: str
    :param q_type: The type of the object.
    :type q_type: str
    :param title: The title of the queryables.
    :type title: str
    :param description: The description of the queryables
    :type description: str
    :param properties: A dictionary of queryable properties.
    :type properties: dict
    :param additional_properties: Whether additional properties are allowed.
    :type additional_properties: bool
    """

    json_schema: str = Field(
        default="https://json-schema.org/draft/2019-09/schema",
        serialization_alias="$schema",
    )
    q_id: Optional[str] = Field(default=None, serialization_alias="$id")
    q_type: str = Field(default="object", serialization_alias="type")
    title: str = Field(default="Queryables for EODAG STAC API")
    description: str = Field(
        default="Queryable names for the EODAG STAC API Item Search filter."
    )
    properties: Dict[str, QueryableProperty] = Field(
        default={
            "id": QueryableProperty(
                description="ID",
                ref="https://schemas.stacspec.org/v1.0.0/item-spec/json-schema/item.json#/id",
            ),
            "collection": QueryableProperty(
                description="Collection",
                ref="https://schemas.stacspec.org/v1.0.0/item-spec/json-schema/item.json#/collection",
            ),
            "geometry": QueryableProperty(
                description="Geometry",
                ref="https://schemas.stacspec.org/v1.0.0/item-spec/json-schema/item.json#/geometry",
            ),
            "bbox": QueryableProperty(
                description="Bbox",
                ref="https://schemas.stacspec.org/v1.0.0/item-spec/json-schema/item.json#/bbox",
            ),
            "datetime": QueryableProperty(
                description="Datetime",
                ref="https://schemas.stacspec.org/v1.0.0/item-spec/json-schema/datetime.json#/properties/datetime",
            ),
        }
    )
    additional_properties: bool = Field(
        default=True, serialization_alias="additionalProperties"
    )

    def get_properties(self) -> Dict[str, QueryableProperty]:
        """Get the queryable properties.

        :returns: A dictionary containing queryable properties.
        :rtype: typing.Dict[str, QueryableProperty]
        """
        return self.properties

    def __contains__(self, name: str) -> bool:
        return name in self.properties

    def __setitem__(self, name: str, qprop: QueryableProperty) -> None:
        self.properties[name] = qprop


def rename_to_stac_standard(key: str) -> str:
    """Rename an EODAG property to its matching STAC-standardized name.

    :param key: The camelCase key name obtained from a collection's metadata mapping.
    :type key: str
    :returns: The STAC-standardized property name if it exists, else the default camelCase queryable name
    :rtype: str
    """
    # Load the stac config properties for renaming the properties
    # to their STAC standard
    stac_config_properties: Dict[str, Any] = stac_config["item"]["properties"]

    for stac_property, value in stac_config_properties.items():
        if isinstance(value, list):
            value = value[0]
        # only "start_datetime" must match "startTimeFromAscendingNode", not "datetime"
        if str(value).endswith(key) and stac_property != "datetime":
            return stac_property

    if key in OSEO_METADATA_MAPPING:
        return "oseo:" + key

    return key


def rename_from_stac_to_eodag_standard(key: str) -> str:
    """Rename a STAC search parameter to its matching EODAG name

    :param key: The STAC-standardized key name from a EODAG STAC server search
    :type key: str
    :returns: The EODAG-standardized property name if it exists, else the default STAC name
    :rtype: str
    """
    # Load the stac config properties for renaming the STAC properties
    # to their EODAG standard
    stac_config_properties = stac_config["item"]["properties"]

    for stac_property, value in stac_config_properties.items():
        # "license" STAC property does not have its matching EODAG name and
        # only "start_datetime" must match "startTimeFromAscendingNode", not "datetime"
        if key == stac_property and key != "license" and key != "datetime":
            if isinstance(value, list):
                value = value[0]
            eodag_property = str(value).split(".")[-1]
            return eodag_property
    return key


def fetch_collection_queryable_properties(
    collection_id: str, provider: Optional[str] = None
) -> Set[str]:
    """Fetch the queryable properties for a collection.

    :param collection_id: The ID of the collection.
    :type collection_id: str
    :param provider: (optional) The provider.
    :type provider: str
    :returns queryable_properties: A set containing the STAC standardized queryable properties for a collection.
    :rtype queryable_properties: set
    """
    # Fetch the metadata mapping for collection-specific queryables
    kwargs = {"product_type": collection_id}
    if provider is not None:
        kwargs["provider"] = provider
    eodag_queryable_properties = eodag_api.get_queryables(**kwargs)

    # list of all the STAC standardized collection-specific queryables
    queryable_properties: Set[str] = set()
    for prop in eodag_queryable_properties:
        # remove pure eodag properties
        if prop not in ["start", "end", "geom", "locations", "id"]:
            queryable_properties.add(rename_to_stac_standard(prop))
    return queryable_properties


def eodag_api_init() -> None:
    """Init EODataAccessGateway server instance, pre-running all time consuming tasks"""
    eodag_api.fetch_product_types_list()

    # pre-build search plugins
    for provider in eodag_api.available_providers():
        next(eodag_api._plugins_manager.get_search_plugins(provider=provider))


<<<<<<< HEAD
def telemetry_init(app: FastAPI):
    """Init telemetry

    :param app: FastAPI to automatically instrument.
    :type app: FastAPI"""

    if not os.getenv("OTEL_EXPORTER_OTLP_ENDPOINT"):
        return None

    telemetry.configure_instruments(eodag_api, app)
=======
class PostSearchSortbyParam(TypedDict):
    """A class representing a parameter with which we want to sort results and its sorting order in a POST search

    :param field: The name of the parameter with which we want to sort results
    :type field: str
    :param direction: The sorting order of the parameter
    :type direction: str
    """

    __pydantic_config__ = ConfigDict(extra="forbid")

    field: Annotated[str, StringConstraints(strip_whitespace=True)]
    direction: Literal["asc", "desc"]


def convert_sortby_to_get_format(
    sortby_post_params: List[PostSearchSortbyParam],
) -> str:
    """
    Convert sortby filter parameter POST syntax to GET syntax
    """
    get_format = ""
    for sortby_post_param in sortby_post_params:
        prefix = "+" if sortby_post_param["direction"] == "asc" else "-"
        get_format += prefix + sortby_post_param["field"] + ","
    return get_format.rstrip(",")
>>>>>>> 05f9f6c4
<|MERGE_RESOLUTION|>--- conflicted
+++ resolved
@@ -1337,7 +1337,6 @@
         next(eodag_api._plugins_manager.get_search_plugins(provider=provider))
 
 
-<<<<<<< HEAD
 def telemetry_init(app: FastAPI):
     """Init telemetry
 
@@ -1348,7 +1347,8 @@
         return None
 
     telemetry.configure_instruments(eodag_api, app)
-=======
+
+
 class PostSearchSortbyParam(TypedDict):
     """A class representing a parameter with which we want to sort results and its sorting order in a POST search
 
@@ -1374,5 +1374,4 @@
     for sortby_post_param in sortby_post_params:
         prefix = "+" if sortby_post_param["direction"] == "asc" else "-"
         get_format += prefix + sortby_post_param["field"] + ","
-    return get_format.rstrip(",")
->>>>>>> 05f9f6c4
+    return get_format.rstrip(",")