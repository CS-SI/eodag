--- conflicted
+++ resolved
@@ -580,13 +580,9 @@
     :returns: a stream of the downloaded data (either as a zip or the individual assets)
     :rtype: StreamingResponse
     """
-<<<<<<< HEAD
-    product = search_product_by_id(
+
+    search_results = search_product_by_id(
         item_id, product_type=catalogs[0], provider=provider, variable=variable
-    )[0]
-=======
-    search_results = search_product_by_id(
-        item_id, product_type=catalogs[0], provider=provider
     )
     if len(search_results) > 0:
         product = search_results[0]
@@ -594,7 +590,6 @@
         raise NotAvailableError(
             f"Could not find {item_id} item in {catalogs[0]} collection for provider {provider}"
         )
->>>>>>> 0b62dab3
     if product.downloader is None:
         download_plugin = eodag_api._plugins_manager.get_download_plugin(product)
         auth_plugin = eodag_api._plugins_manager.get_auth_plugin(
