# -*- coding: utf-8 -*-
# Copyright 2018, CS GROUP - France, https://www.csgroup.eu/
#
# This file is part of EODAG project
#     https://www.github.com/CS-SI/EODAG
#
# Licensed under the Apache License, Version 2.0 (the "License");
# you may not use this file except in compliance with the License.
# You may obtain a copy of the License at
#
#     http://www.apache.org/licenses/LICENSE-2.0
#
# Unless required by applicable law or agreed to in writing, software
# distributed under the License is distributed on an "AS IS" BASIS,
# WITHOUT WARRANTIES OR CONDITIONS OF ANY KIND, either express or implied.
# See the License for the specific language governing permissions and
# limitations under the License.
from __future__ import annotations

import io
import logging
import os
import re
import traceback
from contextlib import asynccontextmanager
from distutils import dist
from typing import (
    TYPE_CHECKING,
    Any,
    AsyncGenerator,
    Awaitable,
    Callable,
    Dict,
    List,
    Optional,
    Set,
    Union,
)

import pkg_resources
from fastapi import APIRouter as FastAPIRouter
from fastapi import FastAPI, HTTPException, Request
from fastapi.encoders import jsonable_encoder
from fastapi.middleware.cors import CORSMiddleware
from fastapi.openapi.utils import get_openapi
from fastapi.responses import ORJSONResponse, StreamingResponse
from opentelemetry import trace
from pydantic import BaseModel
from starlette.exceptions import HTTPException as StarletteHTTPException

from eodag.config import load_stac_api_config
from eodag.rest.utils import (
    PostSearchSortbyParam,
    QueryableProperty,
    Queryables,
    convert_sortby_to_get_format,
    download_stac_item_by_id_stream,
    eodag_api_init,
    fetch_collection_queryable_properties,
    get_detailled_collections_list,
    get_stac_api_version,
    get_stac_catalogs,
    get_stac_collection_by_id,
    get_stac_collections,
    get_stac_conformance,
    get_stac_extension_oseo,
    get_stac_item_by_id,
    rename_to_stac_standard,
    search_stac_items,
    telemetry_init,
)
from eodag.utils import DEFAULT_ITEMS_PER_PAGE, parse_header, update_nested_dict
from eodag.utils.exceptions import (
    AuthenticationError,
    DownloadError,
    MisconfiguredError,
    NoMatchingProductType,
    NotAvailableError,
    RequestError,
    UnsupportedProductType,
    UnsupportedProvider,
    ValidationError,
)
from eodag.utils.otel import telemetry

if TYPE_CHECKING:
    from fastapi.types import DecoratedCallable
    from requests import Response


logger = logging.getLogger("eodag.rest.server")
CAMEL_TO_SPACE_TITLED = re.compile(r"[:_-]|(?<=[a-z])(?=[A-Z])")
ERRORS_WITH_500_STATUS_CODE = {
    "MisconfiguredError",
    "AuthenticationError",
    "DownloadError",
    "RequestError",
}


class APIRouter(FastAPIRouter):
    """API router"""

    def api_route(
        self, path: str, *, include_in_schema: bool = True, **kwargs: Any
    ) -> Callable[[DecoratedCallable], DecoratedCallable]:
        """Creates API route decorator"""
        if path == "/":
            return super().api_route(
                path, include_in_schema=include_in_schema, **kwargs
            )

        if path.endswith("/"):
            path = path[:-1]
        add_path = super().api_route(
            path, include_in_schema=include_in_schema, **kwargs
        )

        alternate_path = path + "/"
        add_alternate_path = super().api_route(
            alternate_path, include_in_schema=False, **kwargs
        )

        def decorator(func: DecoratedCallable) -> DecoratedCallable:
            add_alternate_path(func)
            return add_path(func)

        return decorator


router = APIRouter()


@asynccontextmanager
async def lifespan(app: FastAPI) -> AsyncGenerator[None, None]:
    """API init and tear-down"""
    eodag_api_init()
    yield


app = FastAPI(lifespan=lifespan, title="EODAG", docs_url="/api.html")

# conf from resources/stac_api.yml
stac_api_config = load_stac_api_config()


@router.get("/api", tags=["Capabilities"], include_in_schema=False)
def eodag_openapi() -> Dict[str, Any]:
    """Customized openapi"""
    logger.debug("URL: /api")
    if app.openapi_schema:
        return app.openapi_schema

    # eodag metadata
    distribution = pkg_resources.get_distribution("eodag")
    metadata_str = distribution.get_metadata(distribution.PKG_INFO)
    metadata_obj = dist.DistributionMetadata()
    metadata_obj.read_pkg_file(io.StringIO(metadata_str))

    root_catalog = get_stac_catalogs(url="", fetch_providers=False)
    stac_api_version = get_stac_api_version()

    openapi_schema = get_openapi(
        title=f"{root_catalog['title']} / eodag",
        version=getattr(metadata_obj, "version", None),
        routes=app.routes,
    )

    # stac_api_config
    update_nested_dict(openapi_schema["paths"], stac_api_config["paths"])
    try:
        update_nested_dict(openapi_schema["components"], stac_api_config["components"])
    except KeyError:
        openapi_schema["components"] = stac_api_config["components"]
    openapi_schema["tags"] = stac_api_config["tags"]

    detailled_collections_list = get_detailled_collections_list(fetch_providers=False)

    openapi_schema["info"]["description"] = (
        root_catalog["description"]
        + " (stac-api-spec {})".format(stac_api_version)
        + "<details><summary>Available collections / product types</summary>"
        + "".join(
            [
                f"[{pt['ID']}](/collections/{pt['ID']} '{pt['title']}') - "
                for pt in detailled_collections_list
            ]
        )[:-2]
        + "</details>"
    )

    app.openapi_schema = openapi_schema
    return app.openapi_schema


app.__setattr__("openapi", eodag_openapi)

# Cross-Origin Resource Sharing
allowed_origins = os.getenv("EODAG_CORS_ALLOWED_ORIGINS")
allowed_origins_list = allowed_origins.split(",") if allowed_origins else []
app.add_middleware(
    CORSMiddleware,
    allow_origins=allowed_origins_list,
    allow_credentials=True,
    allow_methods=["*"],
    allow_headers=["*"],
)


@app.middleware("http")
async def forward_middleware(
    request: Request, call_next: Callable[[Request], Awaitable[Response]]
) -> Response:
    """Middleware that handles forward headers and sets request.state.url*"""

    forwarded_host = request.headers.get("x-forwarded-host", None)
    forwarded_proto = request.headers.get("x-forwarded-proto", None)

    if "forwarded" in request.headers:
        header_forwarded = parse_header(request.headers["forwarded"])
        forwarded_host = header_forwarded.get_param("host", None) or forwarded_host
        forwarded_proto = header_forwarded.get_param("proto", None) or forwarded_proto

    request.state.url_root = f"{forwarded_proto or request.url.scheme}://{forwarded_host or request.url.netloc}"
    request.state.url = f"{request.state.url_root}{request.url.path}"

    response = await call_next(request)
    return response


@app.exception_handler(StarletteHTTPException)
async def default_exception_handler(
    request: Request, error: Exception
) -> ORJSONResponse:
    """Default errors handle"""
    description = (
        getattr(error, "description", None)
        or getattr(error, "detail", None)
        or str(error)
    )
    return ORJSONResponse(
        status_code=error.status_code,
        content={"description": description},
    )


@app.exception_handler(ValidationError)
async def handle_invalid_usage_with_validation_error(request: Request, error):
    """Invalid usage [400] errors handle with ValidationError"""
    if error.errors_to_raise:
        error.parameters = set()
        error.message = (
            "No result could be obtained from any available provider "
            "and the following error(s) was (were) raised:"
        )
        for i, e in enumerate(error.errors_to_raise):
            error.message += " " if i == 0 else " | "
            if e.__class__.__name__ not in ERRORS_WITH_500_STATUS_CODE:
                error.message += f"{e.provider}: {e.args[0]}"
                if getattr(e, "parameters", set()):
                    error.parameters.update(e.parameters)
            else:
                error.message += f"{e.provider}: an internal error appeared"
        if error.result_and_error_free_providers:
            joined_validated_providers = ", ".join(
                error.result_and_error_free_providers
            )
            error.message += (
                f" | Neither result nor error found with the following provider(s): {joined_validated_providers}. "
                "Please try again by changing parameters"
            )
    if error.parameters:
        for error_param in error.parameters:
            stac_param = rename_to_stac_standard(error_param)
            error.message = error.message.replace(error_param, stac_param)
    logger.warning(traceback.format_exc())
    return await default_exception_handler(
        request,
        HTTPException(
            status_code=400,
            detail=f"{type(error).__name__}: {str(error.message)}",
        ),
    )


@app.exception_handler(NoMatchingProductType)
@app.exception_handler(UnsupportedProductType)
@app.exception_handler(UnsupportedProvider)
async def handle_invalid_usage(request: Request, error: Exception) -> ORJSONResponse:
    """Invalid usage [400] errors handle"""
    logger.warning(traceback.format_exc())
    return await default_exception_handler(
        request,
        HTTPException(
            status_code=400,
            detail=f"{type(error).__name__}: {str(error)}",
        ),
    )


@app.exception_handler(NotAvailableError)
async def handle_resource_not_found(
    request: Request, error: Exception
) -> ORJSONResponse:
    """Not found [404] errors handle"""
    return await default_exception_handler(
        request,
        HTTPException(
            status_code=404,
            detail=f"{type(error).__name__}: {str(error)}",
        ),
    )


@app.exception_handler(MisconfiguredError)
@app.exception_handler(AuthenticationError)
async def handle_auth_error(request: Request, error: Exception) -> ORJSONResponse:
    """AuthenticationError should be sent as internal server error to the client"""
    logger.error(f"{type(error).__name__}: {str(error)}")
    return await default_exception_handler(
        request,
        HTTPException(
            status_code=500,
            detail="Internal server error: please contact the administrator",
        ),
    )


@app.exception_handler(DownloadError)
@app.exception_handler(RequestError)
async def handle_server_error(request: Request, error: Exception) -> ORJSONResponse:
    """These errors should be sent as internal server error with details to the client"""
    logger.error(f"{type(error).__name__}: {str(error)}")
    return await default_exception_handler(
        request,
        HTTPException(
            status_code=500,
            detail=f"{type(error).__name__}: {str(error)}",
        ),
    )


@router.get("/", tags=["Capabilities"])
def catalogs_root(request: Request) -> Any:
    """STAC catalogs root"""
    logger.debug(f"URL: {request.url}")

    response = get_stac_catalogs(
        url=request.state.url,
        root=request.state.url_root,
        catalogs=[],
        provider=request.query_params.get("provider", None),
    )

    return jsonable_encoder(response)


@router.get("/conformance", tags=["Capabilities"])
def conformance() -> Any:
    """STAC conformance"""
    logger.debug("URL: /conformance")
    response = get_stac_conformance()

    return jsonable_encoder(response)


@router.get("/extensions/oseo/json-schema/schema.json", include_in_schema=False)
def stac_extension_oseo(request: Request) -> Any:
    """STAC OGC / OpenSearch extension for EO"""
    logger.debug(f"URL: {request.url}")
    response = get_stac_extension_oseo(url=request.state.url)

    return jsonable_encoder(response)


class SearchBody(BaseModel):
    """
    class which describes the body of a search request
    """

    provider: Optional[str] = None
    collections: Union[List[str], str]
    datetime: Optional[str] = None
    bbox: Optional[List[Union[int, float]]] = None
    intersects: Optional[Dict[str, Any]] = None
    limit: Optional[int] = DEFAULT_ITEMS_PER_PAGE
    page: Optional[int] = 1
    query: Optional[Dict[str, Any]] = None
    ids: Optional[List[str]] = None
    sortby: Optional[List[PostSearchSortbyParam]] = None


@router.get(
    "/collections/{collection_id}/items/{item_id}/download",
    tags=["Data"],
    include_in_schema=False,
)
def stac_collections_item_download(
    collection_id: str, item_id: str, request: Request
) -> StreamingResponse:
    """STAC collection item download"""
    tracer = trace.get_tracer("eodag.tracer")
    with tracer.start_as_current_span("server-download") as span:
        trace_id = span.get_span_context().trace_id
        timer = telemetry.create_overhead_timer(trace_id)
        timer.start_global_timer()
        logger.debug(f"URL: {request.url}")

        arguments = dict(request.query_params)
        provider = arguments.pop("provider", None)

        response = download_stac_item_by_id_stream(
            catalogs=[collection_id], item_id=item_id, provider=provider, **arguments
        )

        timer.stop_global_timer()
        telemetry.record_request_duration(provider, timer.get_global_time())
        telemetry.record_request_overhead_duration(provider, timer.get_overhead_time())
        telemetry.delete_overhead_timer(trace_id)

        return response


@router.get(
    "/collections/{collection_id}/items/{item_id}/download/{asset_filter}",
    tags=["Data"],
    include_in_schema=False,
)
def stac_collections_item_download_asset(
    collection_id, item_id, asset_filter, request: Request
):
    """STAC collection item asset download"""
    logger.debug(f"URL: {request.url}")

    arguments = dict(request.query_params)
    provider = arguments.pop("provider", None)

    return download_stac_item_by_id_stream(
        catalogs=[collection_id],
        item_id=item_id,
        provider=provider,
        asset=asset_filter,
        **arguments,
    )


@router.get(
    "/collections/{collection_id}/items/{item_id}",
    tags=["Data"],
    include_in_schema=False,
)
def stac_collections_item(collection_id: str, item_id: str, request: Request) -> Any:
    """STAC collection item by id"""
    logger.debug(f"URL: {request.url}")
    url = request.state.url
    url_root = request.state.url_root

    arguments = dict(request.query_params)
    provider = arguments.pop("provider", None)

    response = get_stac_item_by_id(
        url=url,
        item_id=item_id,
        root=url_root,
        catalogs=[collection_id],
        provider=provider,
        **arguments,
    )

    if response:
        return jsonable_encoder(response)
    else:
        raise HTTPException(
            status_code=404,
            detail="No item found matching `{}` id in collection `{}`".format(
                item_id, collection_id
            ),
        )


@router.get(
    "/collections/{collection_id}/items",
    tags=["Data"],
    include_in_schema=False,
)
def stac_collections_items(collection_id: str, request: Request) -> Any:
    """STAC collections items"""
    logger.debug(f"URL: {request.url}")
    url = request.state.url
    url_root = request.state.url_root

    arguments = dict(request.query_params)
    provider = arguments.pop("provider", None)

    response = search_stac_items(
        url=url,
        arguments=arguments,
        root=url_root,
        provider=provider,
        catalogs=[collection_id],
    )
    return jsonable_encoder(response)


@router.get(
    "/collections/{collection_id}/queryables",
    tags=["Capabilities"],
    include_in_schema=False,
    response_model_exclude_none=True,
)
def list_collection_queryables(
    request: Request, collection_id: str, provider: Optional[str] = None
) -> Queryables:
    """Returns the list of queryable properties for a specific collection.

    This endpoint provides a list of properties that can be used as filters when querying
    the specified collection. These properties correspond to characteristics of the data
    that can be filtered using comparison operators.

    :param request: The incoming request object.
    :type request: fastapi.Request
    :param collection_id: The identifier of the collection for which to retrieve queryable properties.
    :type collection_id: str
    :param provider: (optional) The provider for which to retrieve additional properties.
    :type provider: str
    :returns: An object containing the list of available queryable properties for the specified collection.
    :rtype: eodag.rest.utils.Queryables
    """
    logger.debug(f"URL: {request.url}")

    queryables = Queryables(q_id=request.state.url, additional_properties=False)
    conf_args = [collection_id, provider] if provider else [collection_id]

    provider_properties: Set[str] = set(
        fetch_collection_queryable_properties(*conf_args)
    )

    for prop in sorted(provider_properties):
        titled_name = re.sub(CAMEL_TO_SPACE_TITLED, " ", prop.split(":")[-1]).title()
        queryables[prop] = QueryableProperty(description=titled_name)

    return queryables


@router.get(
    "/collections/{collection_id}",
    tags=["Capabilities"],
    include_in_schema=False,
)
def collection_by_id(collection_id: str, request: Request) -> Any:
    """STAC collection by id"""
    logger.debug(f"URL: {request.url}")
    url = request.state.url_root + "/collections"
    url_root = request.state.url_root

    arguments = dict(request.query_params)
    provider = arguments.pop("provider", None)

    response = get_stac_collection_by_id(
        url=url,
        root=url_root,
        collection_id=collection_id,
        provider=provider,
    )

    return jsonable_encoder(response)


@router.get(
    "/collections",
    tags=["Capabilities"],
    include_in_schema=False,
)
def collections(request: Request) -> Any:
    """STAC collections

    Can be filtered using parameters: instrument, platform, platformSerialIdentifier, sensorType, processingLevel
    """
    logger.debug(f"URL: {request.url}")
    url = request.state.url
    url_root = request.state.url_root

    arguments = dict(request.query_params)
    provider = arguments.pop("provider", None)

    response = get_stac_collections(
        url=url,
        root=url_root,
        arguments=arguments,
        provider=provider,
    )

    return jsonable_encoder(response)


@router.get(
    "/catalogs/{catalogs:path}/items/{item_id}/download",
    tags=["Data"],
    include_in_schema=False,
)
def stac_catalogs_item_download(
    catalogs: str, item_id: str, request: Request
) -> StreamingResponse:
    """STAC Catalog item download"""
    tracer = trace.get_tracer("eodag.tracer")
    with tracer.start_as_current_span("server-download") as span:
        trace_id = span.get_span_context().trace_id
        timer = telemetry.create_overhead_timer(trace_id)
        timer.start_global_timer()
        logger.debug(f"URL: {request.url}")

        arguments = dict(request.query_params)
        provider = arguments.pop("provider", None)

        list_catalog = catalogs.strip("/").split("/")

        response = download_stac_item_by_id_stream(
            catalogs=list_catalog, item_id=item_id, provider=provider, **arguments
        )

        timer.stop_global_timer()
        telemetry.record_request_duration(provider, timer.get_global_time())
        telemetry.record_request_overhead_duration(provider, timer.get_overhead_time())
        telemetry.delete_overhead_timer(trace_id)

        return response


@router.get(
    "/catalogs/{catalogs:path}/items/{item_id}/download/{asset_filter}",
    tags=["Data"],
    include_in_schema=False,
)
def stac_catalogs_item_download_asset(
    catalogs, item_id, asset_filter, request: Request
):
    """STAC Catalog item asset download"""
    logger.debug(f"URL: {request.url}")

    arguments = dict(request.query_params)
    provider = arguments.pop("provider", None)

    catalogs = catalogs.strip("/").split("/")

    return download_stac_item_by_id_stream(
        catalogs=catalogs,
        item_id=item_id,
        provider=provider,
        asset=asset_filter,
        **arguments,
    )


@router.get(
    "/catalogs/{catalogs:path}/items/{item_id}",
    tags=["Data"],
    include_in_schema=False,
)
def stac_catalogs_item(catalogs: str, item_id: str, request: Request):
    """Fetch catalog's single features."""
    logger.debug(f"URL: {request.url}")
    url = request.state.url
    url_root = request.state.url_root

    arguments = dict(request.query_params)
    provider = arguments.pop("provider", None)

    list_catalog = catalogs.strip("/").split("/")
    response = get_stac_item_by_id(
        url=url,
        item_id=item_id,
        root=url_root,
        catalogs=list_catalog,
        provider=provider,
        **arguments,
    )

    if response:
        return jsonable_encoder(response)
    else:
        raise HTTPException(
            status_code=404,
            detail="No item found matching `{}` id in catalog `{}`".format(
                item_id, catalogs
            ),
        )


@router.get(
    "/catalogs/{catalogs:path}/items",
    tags=["Data"],
    include_in_schema=False,
)
def stac_catalogs_items(catalogs: str, request: Request) -> Any:
    """Fetch catalog's features
    '"""
    logger.debug(f"URL: {request.url}")
    url = request.state.url
    url_root = request.state.url_root

    arguments = dict(request.query_params)
    provider = arguments.pop("provider", None)

    list_catalog = catalogs.strip("/").split("/")

    response = search_stac_items(
        url=url,
        arguments=arguments,
        root=url_root,
        catalogs=list_catalog,
        provider=provider,
    )
    return jsonable_encoder(response)


@router.get(
    "/catalogs/{catalogs:path}",
    tags=["Capabilities"],
    include_in_schema=False,
)
def stac_catalogs(catalogs: str, request: Request) -> Any:
    """Describe the given catalog and list available sub-catalogs"""
    logger.debug(f"URL: {request.url}")
    url = request.state.url
    url_root = request.state.url_root

    arguments = dict(request.query_params)
    provider = arguments.pop("provider", None)

    list_catalog = catalogs.strip("/").split("/")
    response = get_stac_catalogs(
        url=url,
        root=url_root,
        catalogs=list_catalog,
        provider=provider,
    )
    return jsonable_encoder(response)


@router.get(
    "/queryables",
    tags=["Capabilities"],
    include_in_schema=False,
    response_model_exclude_none=True,
)
def list_queryables(request: Request) -> Queryables:
    """Returns the list of terms available for use when writing filter expressions.

    This endpoint provides a list of terms that can be used as filters when querying
    the data. These terms correspond to properties that can be filtered using comparison
    operators.

    :param request: The incoming request object.
    :type request: fastapi.Request
    :returns: An object containing the list of available queryable terms.
    :rtype: eodag.rest.utils.Queryables
    """
    logger.debug(f"URL: {request.url}")

    return Queryables(q_id=request.state.url)


@router.get(
    "/search",
    tags=["STAC"],
    include_in_schema=False,
)
@router.post(
    "/search",
    tags=["STAC"],
    include_in_schema=False,
)
def stac_search(
    request: Request, search_body: Optional[SearchBody] = None
) -> ORJSONResponse:
    """STAC collections items"""
<<<<<<< HEAD
    tracer = trace.get_tracer("eodag.tracer")
    with tracer.start_as_current_span("server-search") as span:
        trace_id = span.get_span_context().trace_id
        timer = telemetry.create_overhead_timer(trace_id)
        timer.start_global_timer()
        logger.debug(f"URL: {request.url}")
        logger.debug(f"Body: {search_body}")

        url = request.state.url
        url_root = request.state.url_root

        if search_body is None:
            body = {}
        else:
            body = vars(search_body)

        arguments = dict(request.query_params, **body)
        provider = arguments.pop("provider", None)

        # metrics
        args_collections = arguments.get("collections", None)
        product_type = args_collections.split(",")[0] if args_collections else None
        telemetry.record_searched_product_type(product_type)

        response = search_stac_items(
            url=url,
            arguments=arguments,
            root=url_root,
            provider=provider,
            method=request.method,
        )
        resp = ORJSONResponse(
            content=response, status_code=200, media_type="application/json"
        )
        timer.stop_global_timer()
        telemetry.record_request_duration(provider, timer.get_global_time())
        telemetry.record_request_overhead_duration(provider, timer.get_overhead_time())
        telemetry.delete_overhead_timer(trace_id)
        return resp
=======
    logger.debug(f"URL: {request.url}")
    logger.debug(f"Body: {search_body}")

    url = request.state.url
    url_root = request.state.url_root

    if search_body is None:
        body = {}
    else:
        body = vars(search_body)
        if body["sortby"] is not None:
            body["sortby"] = convert_sortby_to_get_format(body["sortby"])

    arguments = dict(request.query_params, **body)
    provider = arguments.pop("provider", None)

    response = search_stac_items(
        url=url,
        arguments=arguments,
        root=url_root,
        provider=provider,
        method=request.method,
    )
    resp = ORJSONResponse(
        content=response, status_code=200, media_type="application/json"
    )
    return resp
>>>>>>> 05f9f6c4


app.include_router(router)
telemetry_init(app)<|MERGE_RESOLUTION|>--- conflicted
+++ resolved
@@ -774,7 +774,6 @@
     request: Request, search_body: Optional[SearchBody] = None
 ) -> ORJSONResponse:
     """STAC collections items"""
-<<<<<<< HEAD
     tracer = trace.get_tracer("eodag.tracer")
     with tracer.start_as_current_span("server-search") as span:
         trace_id = span.get_span_context().trace_id
@@ -786,10 +785,12 @@
         url = request.state.url
         url_root = request.state.url_root
 
-        if search_body is None:
-            body = {}
-        else:
-            body = vars(search_body)
+    if search_body is None:
+        body = {}
+    else:
+        body = vars(search_body)
+        if body["sortby"] is not None:
+            body["sortby"] = convert_sortby_to_get_format(body["sortby"])
 
         arguments = dict(request.query_params, **body)
         provider = arguments.pop("provider", None)
@@ -814,35 +815,6 @@
         telemetry.record_request_overhead_duration(provider, timer.get_overhead_time())
         telemetry.delete_overhead_timer(trace_id)
         return resp
-=======
-    logger.debug(f"URL: {request.url}")
-    logger.debug(f"Body: {search_body}")
-
-    url = request.state.url
-    url_root = request.state.url_root
-
-    if search_body is None:
-        body = {}
-    else:
-        body = vars(search_body)
-        if body["sortby"] is not None:
-            body["sortby"] = convert_sortby_to_get_format(body["sortby"])
-
-    arguments = dict(request.query_params, **body)
-    provider = arguments.pop("provider", None)
-
-    response = search_stac_items(
-        url=url,
-        arguments=arguments,
-        root=url_root,
-        provider=provider,
-        method=request.method,
-    )
-    resp = ORJSONResponse(
-        content=response, status_code=200, media_type="application/json"
-    )
-    return resp
->>>>>>> 05f9f6c4
 
 
 app.include_router(router)
