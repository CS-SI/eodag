--- conflicted
+++ resolved
@@ -708,7 +708,6 @@
             ]
 
         @staticmethod
-<<<<<<< HEAD
         def convert_download_id_to_dates(product_id):
             dates_str = re.search("[0-9]{8}_[0-9]{8}", product_id).group()
             if not dates_str:
@@ -731,7 +730,9 @@
             return {
                 "start_date": start_date.strftime("%Y-%m-%d"),
                 "end_date": end_date.strftime("%Y-%m-%d"),
-=======
+            }
+
+        @staticmethod
         def convert_get_dates_from_string(text: str, split_param="-"):
             reg = "[0-9]{8}" + split_param + "[0-9]{8}"
             dates_str = re.search(reg, text).group()
@@ -741,7 +742,6 @@
             return {
                 "startDate": start_date.strftime("%Y-%m-%dT%H:%M:%SZ"),
                 "endDate": end_date.strftime("%Y-%m-%dT%H:%M:%SZ"),
->>>>>>> a3f82968
             }
 
     # if stac extension colon separator `:` is in search params, parse it to prevent issues with vformat
