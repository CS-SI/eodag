Release history
---------------

<<<<<<< HEAD
2.2.1 (2021-xx-xx)
++++++++++++++++++

- Deprecate ``EODataAccessGateway.load_stac_items``, use the ``StaticStacSearch`` search plugin instead
=======
2.2.1 (XXXX-XX-XX)
++++++++++++++++++

- Build SAFE format for Sentinel products from AWS STAC API providers, fixes
  `GH-171 <https://github.com/CS-SI/eodag/issues/171>`_
>>>>>>> 96d85ab3

2.2.0 (2021-03-26)
++++++++++++++++++

- New ``search_all`` and ``search_iter_page`` methods to simplify pagination handling
  (`GH-190 <https://github.com/CS-SI/eodag/pull/190>`_)
- Docker-compose files for STAC API server with STAC-browser (`GH-183 <https://github.com/CS-SI/eodag/pull/183>`_)
- Fixed USGS plugin which now uses M2M API (`GH-209 <https://github.com/CS-SI/eodag/pull/209>`_)
- Windows support added in Continuous Integration (`GH-192 <https://github.com/CS-SI/eodag/pull/192>`_)
- Fixes issue with automatically load configution from EODAG external plugins, fixes
  `GH-184 <https://github.com/CS-SI/eodag/issues/184>`_
- More explicit signature for ``setup_logging``, fixes `GH-197 <https://github.com/CS-SI/eodag/issues/197>`_
- Various minor fixes

2.1.1 (2021-03-18)
++++++++++++++++++

- Continuous Integration performed with GitHub actions
- Providers config automatically loaded from EODAG external plugins, fixes
  `GH-172 <https://github.com/CS-SI/eodag/issues/172>`_
- Various minor fixes

2.1.0 (2021-03-09)
++++++++++++++++++

- `earth_search <https://www.element84.com/earth-search>`_ and
  `usgs_satapi_aws <https://landsatlook.usgs.gov/sat-api>`_ as new providers
- Updated ``HTTPDownload`` plugin, handling products with multiple assets
- New plugin ``AwsAuth``, enables AWS authentication using no-sign-request, profile, ``~/.aws/*``
- New search plugin ``StaticStacSearch`` and updated
  `STAC client tutorial <https://eodag.readthedocs.io/en/latest/tutorials/tuto_stac_client.html>`_
- New tutorial for `Copernicus DEM <https://eodag.readthedocs.io/en/latest/tutorials/tuto_cop_dem.html>`_
- Remove ``unidecode`` dependency
- Start/end dates passed to sobloo are now in UTC, and make it clear that search dates must be in UTC
- Locations must now be passed to ``search()`` method as a dictionnary
- Metadata mapping update and uniformization, fixes `GH-154 <https://github.com/CS-SI/eodag/issues/154>`_
- Raise a ``ValueError`` when a location search doesn't match any record and add a new ``locations``
  parameter to ``EODataAccessGateway.search``.
- Drop support of Python 3.5

2.0.1 (2021-02-05)
++++++++++++++++++

- Fixes issue when rebuilding index on NFS, see `GH-151 <https://github.com/CS-SI/eodag/issues/151>`_
- Tests can be run in parallel mode, fixes `GH-103 <https://github.com/CS-SI/eodag/issues/103>`_

2.0 (2021-01-28)
++++++++++++++++

- Add a new provider dynamically
- Allow to dynamically set download options, fixes `GH-145 <https://github.com/CS-SI/eodag/issues/145>`_ and
  `GH-112 <https://github.com/CS-SI/eodag/issues/112>`_
- New tutorials for STAC and search by geometry, fixes `GH-139 <https://github.com/CS-SI/eodag/issues/139>`_
- New crunches ``FilterDate``, ``FilterProperty`` and updated ``FilterOverlap``, fixes
  `GH-137 <https://github.com/CS-SI/eodag/issues/137>`_
- Use ``jsonpath-ng`` instead of ``jsonpath-rw`` and ``pyjq``, ``pyshp`` instead of ``fiona``
- Better wrong or missing credentials handling
- Add warning for the total number of results returned by theia
- Support regex query from locations configuration
- sort_by_extent renamed to group_by_extent
- Documentation and tutorials update
- Various minor fixes, code refactorization, and tests update

2.0b2 (2020-12-18)
++++++++++++++++++

- New method ``deserialize_and_register``, fixes `GH-140 <https://github.com/CS-SI/eodag/issues/140>`_
- Load static stac catalogs as ``SearchResult``
- Search on unknown product types using ``GENERIC_PRODUCT_TYPE``
- ``get_data``, drivers and rpc server moved to `eodag-cube <https://github.com/CS-SI/eodag-cube>`_
- Removed fixed dependencies, fixes `GH-82 <https://github.com/CS-SI/eodag/issues/82>`_
- Use locations conf template by default

2.0b1 (2020-11-17)
++++++++++++++++++

- STAC API compliant REST server
- Common configuration for STAC providers
- astraea_eod as new STAC provider
- Search by geometry / bbox / location name, fixes `#49 <https://github.com/CS-SI/eodag/issues/49>`_
- removed Python 2.7 support

1.6.0 (2020-08-24)
++++++++++++++++++

- Warning: last release including Python 2.7 support

1.6.0rc2 (2020-08-11)
+++++++++++++++++++++

- Queryable parameters configuration update for peps
- Fixed re-download error after original zip deletion, fixes `#142 <https://github.com/CS-SI/eodag/issues/142>`_
- Fixed python-dateutil version conflict, fixes `#141 <https://github.com/CS-SI/eodag/issues/141>`_
- Default user configuration file usage in CLI mode
- Fixed error when provider returns geometry as bbox with negative coords, fixes
  `#143 <https://github.com/CS-SI/eodag/issues/143>`_

1.6.0rc0 (2020-06-18)
+++++++++++++++++++++

- Github set as default version control repository hosting service for source code and issues
- New provider for AWS: aws_eos (S2_MSI_L1C/L2A, S1_SAR_GRD, L8, CBERS-4, MODIS, NAIP), replaces aws_s3_sentinel2_l1c
- Build SAFE products for AWS Sentinel data
- New theia product types for S2, SPOT, VENUS, OSO
- New search plugin for POST requests (PostJsonSearch)
- Metadata auto discovery (for product properties and search parameter), replaces custom parameter
- Search configuration can be tweaked for each provider product type
- Fixed Lansat-8 search for onda, fixes `#135 <https://github.com/CS-SI/eodag/issues/135>`_
- Advanced tutorial notebook, fixes `#130 <https://github.com/CS-SI/eodag/issues/130>`_
- Various minor fixes, code refactorization, and tests update

1.5.2 (2020-05-06)
++++++++++++++++++

- Fix CLI download_all missing plugin configuration, fixes `#134 <https://github.com/CS-SI/eodag/issues/134>`_

1.5.1 (2020-04-08)
++++++++++++++++++

- ``productionStatus`` parameter renamed to ``storageStatus``,
  see `Parameters Mapping documentation <https://eodag.readthedocs.io/en/latest/intro.html#parameters-mapping>`_

1.5.0 (2020-04-08)
++++++++++++++++++

- ``productionStatus`` parameter standardization over providers
- Not-available products download management, using ``wait``/``timeout``
  `download <https://eodag.readthedocs.io/en/latest/api.html#eodag.api.core.EODataAccessGateway.download>`_
  optional parameters, fixes `#125 <https://github.com/CS-SI/eodag/issues/125>`_
- More explicit authentication errors messages
- Update search endoint for aws_s3_sentinel2_l1c and add RequestPayer option usage,
  fixes `#131 <https://github.com/CS-SI/eodag/issues/131>`_

1.4.2 (2020-03-04)
++++++++++++++++++

- Skip badly configured providers in user configuration, see `#129 <https://github.com/CS-SI/eodag/issues/129>`_

1.4.1 (2020-02-25)
++++++++++++++++++

- Warning message if an unknow provider is found in user configuration file,
  fixes `#129 <https://github.com/CS-SI/eodag/issues/129>`_

1.4.0 (2020-02-24)
++++++++++++++++++

- Add to query the parameters set in the provider product type definition
- New ``S3RestDownload`` plugin for mundi, fixes `#127 <https://github.com/CS-SI/eodag/issues/127>`_
- S3_OLCI_L2LFR support for mundi, see `#124 <https://github.com/CS-SI/eodag/issues/124>`_
- S2_MSI_L2A support for peps, see `#124 <https://github.com/CS-SI/eodag/issues/124>`_
- Theia-landsat provider moved to theia, fixes `#95 <https://github.com/CS-SI/eodag/issues/95>`_
- Fixed onda query quoting issues, fixes `#128 <https://github.com/CS-SI/eodag/issues/128>`_
- Mundi, creodias and onda added to end-to-end tests
- Gdal install instructions and missing auxdata in ship_detection tutorial
- Sobloo and creodias quicklooks fix
- Eodag logo added and other minor changes to documentation

1.3.6 (2020-01-24)
++++++++++++++++++

- USGS plugin corrections, fixes `#73 <https://github.com/CS-SI/eodag/issues/73>`_
- Fixed py27 encodeurl in querystring
- End-to-end tests update, fixes `#119 <https://github.com/CS-SI/eodag/issues/119>`_
- Default eodag conf used in end-to-end tests, fixes `#98 <https://github.com/CS-SI/eodag/issues/98>`_
- Fixed ``download_all`` method `#118 <https://github.com/CS-SI/eodag/issues/118>`_

1.3.5 (2020-01-07)
++++++++++++++++++

- Removed tqdm_notebook warning, fixes `#117 <https://github.com/CS-SI/eodag/issues/117>`_
- Removed traceback from geom intersection warning, fixes `#114 <https://github.com/CS-SI/eodag/issues/114>`_
- Documentation update for provider priorities and parametters mapping
- New test for readme/pypi syntax

1.3.4 (2019-12-12)
++++++++++++++++++

- Use sobloo official api endpoint, fixes `#115 <https://github.com/CS-SI/eodag/issues/115>`_
- New badges in readme and CS logo
- Set owslib version to 0.18.0 (py27 support dropped)

1.3.3 (2019-10-11)
++++++++++++++++++

- Fixes product configuration for theia provider `#113 <https://github.com/CS-SI/eodag/issues/113>`_

1.3.2 (2019-09-27)
++++++++++++++++++

- Fixes pagination configuration for sobloo provider `#111 <https://github.com/CS-SI/eodag/issues/111>`_

1.3.1 (2019-09-27)
++++++++++++++++++

- Added calls graphs in documentation
- Tutorial notebooks fixes `#109 <https://github.com/CS-SI/eodag/issues/109>`_,
  `#110 <https://github.com/CS-SI/eodag/issues/110>`_
- Download unit display fix `#108 <https://github.com/CS-SI/eodag/issues/108>`_
- Fix date format with sobloo provider `#107 <https://github.com/CS-SI/eodag/issues/107>`_

1.3.0 (2019-09-06)
++++++++++++++++++

- Add parameters mapping in documentation
- Add new queryable parameters for sobloo `#105 <https://github.com/CS-SI/eodag/issues/105>`_
- Fix custom search
- Fix sobloo cloudCoverage query `#106 <https://github.com/CS-SI/eodag/issues/106>`_

1.2.3 (2019-08-26)
++++++++++++++++++

- Binder basic tuto Binder badge only

1.2.2 (2019-08-23)
++++++++++++++++++

- Binder basic tuto working

1.2.1 (2019-08-23)
++++++++++++++++++

- Add binder links

1.2.0 (2019-08-22)
++++++++++++++++++

- Add download_all support by plugins
- Fix GeoJSON rounding issue with new geojson lib

1.1.3 (2019-08-05)
++++++++++++++++++

- Tutorial fix

1.1.2 (2019-08-05)
++++++++++++++++++

- Fix dependency version issue (Jinja2)
- Tutorials fixes and enhancements

1.1.1 (2019-07-26)
++++++++++++++++++

- Updates documentation for custom field

1.1.0 (2019-07-23)
++++++++++++++++++

- Adds custom fields for query string search
- Adapts to new download interface for sobloo

1.0.1 (2019-04-30)
++++++++++++++++++

- Fixes `#97 <https://github.com/CS-SI/eodag/issues/97/conversion-to-provider-product-type-is-not>`_
- Fixes `#96 <https://github.com/CS-SI/eodag/issues/96/eodag-does-not-handle-well-the-switch-in>`_

1.0 (2019-04-26)
++++++++++++++++

- Adds product type search functionality
- Extends the list of search parameters with ``instrument``, ``platform``, ``platformSerialIdentifier``,
  ``processingLevel`` and ``sensorType``
- The cli arguments are now fully compliant with opensearch geo(bbox)/time extensions
- Adds functionality to search products by their ID
- Exposes search products by ID functionality on REST interface
- Exposes get quicklook functionality on REST interface
- Fixes a bug occuring when ``outputs_prefix`` config parameter is not set in user config

0.7.2 (2019-03-26)
++++++++++++++++++

- Fixes bug due to the new version of PyYaml
- Updates documentation and tutorial
- Automatically generates a user configuration file in ``~/.config/eodag/eodag.yml``. This path is overridable by the
  ``EODAG_CFG_FILE`` environment variable.


0.7.1 (2019-03-01)
++++++++++++++++++

- Creates a http rest server interface to eodag
- Switches separator of conversion functions in search parameters: the separator switches from "$" to "#"
- In the providers configuration file, an operator can now specify a conversion to be applied to metadata when
  extracting them from provider search response. See the providers.yml file (sobloo provider, specification of
  startTimeFromAscendingNode extraction) for an example usage of this feature
- The RestoSearch plugin is dismissed and merged with its parent to allow better generalization of the
  QueryStringSearch plugin.
- Simplifies the way eodag search for product types on the providers: the partial_support mechanism is removed
- The search interface is modified to return a 2-tuple, the first item being the result and the second the total
  number of items satisfying the request
- The EOProduct properties now excludes all metadata that were either not mapped or not available (mapped in the
  provider metadata_mapping but not present in the provider response). This lowers the size of the number of elements
  needed to be transferred as response to http requests for the embedded http server
- Two new cli args are added: --page and --items to precise which page is to be requested on the provider (default 1)
  and how many results to retrieve (default 20)


0.7.0 (2018-12-04)
++++++++++++++++++

- Creates Creodias, Mundi, Onda and Wekeo drivers
- Every provider configuration parameter is now overridable by the user configuration
- Provider configuration is now overridable by environment variables following the pattern:
  EODAG__<PROVIDER>__<CONFIG_PARAMETER> (special prefix + double underscore between configuration keys + configuration
  parameters uppercase with simple underscores preserved). There is no limit to the how fine the override can go
- New authentication plugins (keycloak with openid)


0.6.3 (2018-09-24)
++++++++++++++++++

- Silences rasterio's NotGeoreferencedWarning warning when sentinel2_l1c driver tries to determine the address of a
  requested band on the disk
- Changes the `DEFAULT_PROJ` constant in `eodag.utils` from a `pyproj.Proj` instance to `rasterio.crs.CRS` instance

0.6.2 (2018-09-24)
++++++++++++++++++

- Updates catalog url for airbus-ds provider
- Removes authentication for airbus-ds provider on catalog search

0.6.1 (2018-09-19)
++++++++++++++++++

- Enhance error message for missing credentials
- Enable EOProduct to remember its remote address for subsequent downloads

0.6.0 (2018-08-09)
++++++++++++++++++

- Add support of a new product type: PLD_BUNDLE provided by theia-landsat
- Create a new authentication plugin to perform headless OpenID connect authorisation
  code flow
- Refactor the class name of the core api (from SatImagesAPI to EODataAccessGateway)
- Set peps platform as the default provider
- Set product archive depth for peps provider to 2 (after extracting a product from peps,
  the product is nested one level inside a top level directory where it was extracted)

0.5.0 (2018-08-02)
++++++++++++++++++

- Make progress bar for download optional and customizable
- Fix bugs in FilterOverlap cruncher

0.4.0 (2018-07-26)
++++++++++++++++++

- Enable quicklook retrieval interface for EOProduct

0.3.0 (2018-07-23)
++++++++++++++++++

- Add docs for tutorials
- Configure project for CI/CD on Bitbucket pipelines


0.2.0 (2018-07-17)
++++++++++++++++++

- Prepare project for release as open source and publication on PyPI
- The get_data functionality now returns an xarray.DataArray instead of numpy.ndarray
- Sentinel 2 L1C product type driver for get_data functionality now supports products
  stored on Amazon S3
- Add tutorials


0.1.0 (2018-06-20)
++++++++++++++++++

- Handle different organisation of files in downloaded zip files
- Add HTTPHeaderAuth authentication plugin
- Map product metadata in providers configuration file through xpath and jsonpath
- Add an interface for sorting multiple SearchResult by geographic extent
- Index Dataset drivers (for the get_data functionality) by eodag product types
- Refactor plugin manager
- Enable SearchResult to provide a list-like interface
- Download is now resilient to download plugins failures
- Update EOProduct API
- Create ArlasSearch search plugin
- Some bug fixes


0.0.1 (2018-06-15)
++++++++++++++++++

- Starting to be stable for internal use
- Basic functionality implemented (search, download, crunch, get_data)<|MERGE_RESOLUTION|>--- conflicted
+++ resolved
@@ -1,18 +1,12 @@
 Release history
 ---------------
 
-<<<<<<< HEAD
-2.2.1 (2021-xx-xx)
-++++++++++++++++++
-
-- Deprecate ``EODataAccessGateway.load_stac_items``, use the ``StaticStacSearch`` search plugin instead
-=======
 2.2.1 (XXXX-XX-XX)
 ++++++++++++++++++
 
 - Build SAFE format for Sentinel products from AWS STAC API providers, fixes
   `GH-171 <https://github.com/CS-SI/eodag/issues/171>`_
->>>>>>> 96d85ab3
+- Deprecate ``EODataAccessGateway.load_stac_items``, use the ``StaticStacSearch`` search plugin instead
 
 2.2.0 (2021-03-26)
 ++++++++++++++++++
